--- conflicted
+++ resolved
@@ -28,12 +28,8 @@
         type_check.expect(in_types.size() == 2)
         x_type, w_type = in_types
         type_check.expect(
-<<<<<<< HEAD
-            x_type.dtype.kind == "i", x_type.ndim >= 1,
-=======
             x_type.dtype.kind == "i",
             x_type.ndim >= 1,
->>>>>>> 29421046
         )
         type_check.expect(w_type.dtype == numpy.float32, w_type.ndim == 2)
 
