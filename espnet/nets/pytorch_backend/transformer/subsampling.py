#!/usr/bin/env python3
# -*- coding: utf-8 -*-

# Copyright 2019 Shigeki Karita
#  Apache 2.0  (http://www.apache.org/licenses/LICENSE-2.0)

"""Subsampling layer definition."""

import torch

from espnet.nets.pytorch_backend.transformer.embedding import PositionalEncoding


class Conv2dSubsampling(torch.nn.Module):
    """Convolutional 2D subsampling (to 1/4 length).

    :param int idim: input dim
    :param int odim: output dim
    :param flaot dropout_rate: dropout rate
    :param torch.nn.Module pos_enc: custom position encoding layer

    """

    def __init__(self, idim, odim, dropout_rate, pos_enc=None):
        """Construct an Conv2dSubsampling object."""
        super(Conv2dSubsampling, self).__init__()
        if pos_enc:
            self.pos_enc = pos_enc
        else:
            self.pos_enc = PositionalEncoding(odim, dropout_rate)

        self.conv = torch.nn.Sequential(
            torch.nn.Conv2d(1, odim, 3, 2),
            torch.nn.ReLU(),
            torch.nn.Conv2d(odim, odim, 3, 2),
            torch.nn.ReLU(),
        )
        self.out = torch.nn.Sequential(
            torch.nn.Linear(odim * (((idim - 1) // 2 - 1) // 2), odim), self.pos_enc
        )

    def forward(self, x, x_mask):
        """Subsample x.

        :param torch.Tensor x: input tensor
        :param torch.Tensor x_mask: input mask
        :return: subsampled x and mask
        :rtype Tuple[torch.Tensor, torch.Tensor]
        """
        x = x.unsqueeze(1)  # (b, c, t, f)
        x = self.conv(x)
        b, c, t, f = x.size()
        x = self.out(x.transpose(1, 2).contiguous().view(b, t, c * f))
        if x_mask is None:
            return x, None
        return x, x_mask[:, :, :-2:2][:, :, :-2:2]

<<<<<<< HEAD
    def __getitem__(self, key):
        """Subsample x.
        When reset_parameters() is called, if use_scaled_pos_enc is used,
            return the positioning encoding.
        """

        if key != -1:
            raise NotImplementedError("Support only `-1` (for `reset_parameters`).")
        return self.out[key]
=======

class Conv2dSubsampling6(torch.nn.Module):
    """Convolutional 2D subsampling (to 1/6 length).

    :param int idim: input dim
    :param int odim: output dim
    :param flaot dropout_rate: dropout rate

    """

    def __init__(self, idim, odim, dropout_rate):
        """Construct an Conv2dSubsampling object."""
        super(Conv2dSubsampling6, self).__init__()
        self.conv = torch.nn.Sequential(
            torch.nn.Conv2d(1, odim, 3, 2),
            torch.nn.ReLU(),
            torch.nn.Conv2d(odim, odim, 5, 3),
            torch.nn.ReLU(),
        )
        self.out = torch.nn.Sequential(
            torch.nn.Linear(odim * (((idim - 1) // 2 - 2) // 3), odim),
            PositionalEncoding(odim, dropout_rate),
        )

    def forward(self, x, x_mask):
        """Subsample x.

        :param torch.Tensor x: input tensor
        :param torch.Tensor x_mask: input mask
        :return: subsampled x and mask
        :rtype Tuple[torch.Tensor, torch.Tensor]
        """
        x = x.unsqueeze(1)  # (b, c, t, f)
        x = self.conv(x)
        b, c, t, f = x.size()
        x = self.out(x.transpose(1, 2).contiguous().view(b, t, c * f))
        if x_mask is None:
            return x, None
        return x, x_mask[:, :, :-2:2][:, :, :-4:3]


class Conv2dSubsampling8(torch.nn.Module):
    """Convolutional 2D subsampling (to 1/8 length).

    :param int idim: input dim
    :param int odim: output dim
    :param flaot dropout_rate: dropout rate

    """

    def __init__(self, idim, odim, dropout_rate):
        """Construct an Conv2dSubsampling object."""
        super(Conv2dSubsampling8, self).__init__()
        self.conv = torch.nn.Sequential(
            torch.nn.Conv2d(1, odim, 3, 2),
            torch.nn.ReLU(),
            torch.nn.Conv2d(odim, odim, 3, 2),
            torch.nn.ReLU(),
            torch.nn.Conv2d(odim, odim, 3, 2),
            torch.nn.ReLU(),
        )
        self.out = torch.nn.Sequential(
            torch.nn.Linear(odim * ((((idim - 1) // 2 - 1) // 2 - 1) // 2), odim),
            PositionalEncoding(odim, dropout_rate),
        )

    def forward(self, x, x_mask):
        """Subsample x.

        :param torch.Tensor x: input tensor
        :param torch.Tensor x_mask: input mask
        :return: subsampled x and mask
        :rtype Tuple[torch.Tensor, torch.Tensor]
        """
        x = x.unsqueeze(1)  # (b, c, t, f)
        x = self.conv(x)
        b, c, t, f = x.size()
        x = self.out(x.transpose(1, 2).contiguous().view(b, t, c * f))
        if x_mask is None:
            return x, None
        return x, x_mask[:, :, :-2:2][:, :, :-2:2][:, :, :-2:2]
>>>>>>> 7cf5c2e0
<|MERGE_RESOLUTION|>--- conflicted
+++ resolved
@@ -55,7 +55,6 @@
             return x, None
         return x, x_mask[:, :, :-2:2][:, :, :-2:2]
 
-<<<<<<< HEAD
     def __getitem__(self, key):
         """Subsample x.
         When reset_parameters() is called, if use_scaled_pos_enc is used,
@@ -65,7 +64,6 @@
         if key != -1:
             raise NotImplementedError("Support only `-1` (for `reset_parameters`).")
         return self.out[key]
-=======
 
 class Conv2dSubsampling6(torch.nn.Module):
     """Convolutional 2D subsampling (to 1/6 length).
@@ -146,5 +144,4 @@
         x = self.out(x.transpose(1, 2).contiguous().view(b, t, c * f))
         if x_mask is None:
             return x, None
-        return x, x_mask[:, :, :-2:2][:, :, :-2:2][:, :, :-2:2]
->>>>>>> 7cf5c2e0
+        return x, x_mask[:, :, :-2:2][:, :, :-2:2][:, :, :-2:2]