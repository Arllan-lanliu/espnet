<<<<<<< HEAD
# Lightweight/Dynamic convolution results
| |         | # Snt | # Wrd |Corr|Sub|Del|Ins|Err|S.Err |
| ------- | ---   | --    | -- | -  | - | - | - | - | - |
|exp/train_960_pytorch_train_pytorch_LC_specaug/decode_dev_clean_model.val5.avg.best_decode_lm/result.wrd.txt:|Sum/Avg|2703|54402|96.9|2.8|0.3|0.3|3.4|39.0|
|exp/train_960_pytorch_train_pytorch_SA-DC_specaug/decode_dev_other_model.val5.avg.best_decode_lm/result.wrd.txt:|Sum/Avg|2864|50948|92.7|6.5|0.8|0.9|8.2|55.9|
|exp/train_960_pytorch_train_pytorch_DC_specaug/decode_test_clean_model.val5.avg.best_decode_lm/result.wrd.txt:|Sum/Avg|2620|52576|96.9|2.9|0.3|0.4|3.5|37.9|
|exp/train_960_pytorch_train_pytorch_SA-DC2D_specaug/decode_test_other_model.val5.avg.best_decode_lm/result.wrd.txt:|Sum/Avg|2939|52343|92.5|6.7|0.8|1.0|8.5|60.2|

# pytorch large Transformer with specaug (4 GPUs) + Large LM
=======
# pytorch large Transformer with specaug (4 GPUs) + Transformer LM (4 GPUs)

We used the same ASR model in the previous report.

- Environments
  - date: `Tue Feb  4 14:50:50 JST 2020`
  - python version: `3.7.3 (default, Mar 27 2019, 22:11:17)  [GCC 7.3.0]`
  - espnet version: `espnet 0.6.0`
  - chainer version: `chainer 6.0.0`
  - pytorch version: `pytorch 1.0.1.post2`
  - Git hash: `83799e69a0269450587a6857882c73bfb27551d5`
  - Commit date: `Tue Feb 4 14:21:11 2020 +0900`

- Model files (archived to model.tar.gz by `$ pack_model.sh`)
    - model link: https://drive.google.com/open?id=17cOOSHHMKI82e1MXj4r2ig8gpGCRmG2p
    - training config file: `./conf/train.yaml`
    - decoding config file: `./conf/decode.yaml`
    - cmvn file: `./data/train_960/cmvn.ark`
    - e2e file: `./librispeech.transformer.v1/exp/train_960_pytorch_train_pytorch_transformer.v1_aheads8_batch-bins15000000_specaug/results/model.val5.avg.best`
    - e2e JSON file: `./librispeech.transformer.v1/exp/train_960_pytorch_train_pytorch_transformer.v1_aheads8_batch-bins15000000_specaug/results/model.json`
    - lm file: `./exp/train_rnnlm_pytorch_lm_transformer_cosine_batchsize32_lr1e-4_layer16_unigram5000_ngpu4/rnnlm.model.best`
    - lm JSON file: `./exp/train_rnnlm_pytorch_lm_transformer_cosine_batchsize32_lr1e-4_layer16_unigram5000_ngpu4/model.json`
    - dict file: `./data/lang_char`
- Results (paste them by yourself or obtained by `$ pack_model.sh --results <results>`)
```
./exp/train_rnnlm_pytorch_lm_transformer_cosine_batchsize32_lr1e-4_layer16_unigram5000_ngpu4/decode_dev_clean_decode_ep43/result.wrd.txt
|    SPKR            |    # Snt        # Wrd     |    Corr            Sub           Del           Ins           Err         S.Err     |
|    Sum/Avg         |    2703         54402     |    98.1            1.7           0.2           0.2           2.1          26.9     |
./exp/train_rnnlm_pytorch_lm_transformer_cosine_batchsize32_lr1e-4_layer16_unigram5000_ngpu4/decode_dev_other_decode_ep43/result.wrd.txt
|    SPKR            |    # Snt        # Wrd     |    Corr            Sub           Del           Ins           Err         S.Err     |
|    Sum/Avg         |    2864         50948     |    95.3            4.2           0.5           0.6           5.3          43.8     |
./exp/train_rnnlm_pytorch_lm_transformer_cosine_batchsize32_lr1e-4_layer16_unigram5000_ngpu4/decode_test_clean_decode_ep43/result.wrd.txt
|    SPKR            |    # Snt         # Wrd     |    Corr           Sub           Del            Ins           Err         S.Err     |
|    Sum/Avg         |    2620          52576     |    97.8           1.9           0.2            0.3           2.5          28.3     |
./exp/train_rnnlm_pytorch_lm_transformer_cosine_batchsize32_lr1e-4_layer16_unigram5000_ngpu4/decode_test_other_decode_ep43/result.wrd.txt
|    SPKR            |    # Snt         # Wrd     |    Corr           Sub           Del            Ins           Err         S.Err     |
|    Sum/Avg         |    2939          52343     |    95.1           4.3           0.6            0.6           5.5          46.7     |
```

# pytorch large Transformer with specaug (4 GPUs) + Large LSTM LM
>>>>>>> c60bc223

## Models
- Model files (archived to `train_960_pytorch_train_pytorch_transformer_large_ngpu4_specaug.tar.gz` by `$ pack_model.sh`)
- model link: https://drive.google.com/open?id=1BtQvAnsFvVi-dp_qsaFP7n4A_5cwnlR6
- training config file: `conf/tuning/train_pytorch_transformer_large_ngpu4.yaml`
- decoding config file: `conf/tuning/decode_pytorch_transformer_large.yaml`
- cmvn file: `data/train_960/cmvn.ark`
- e2e file: `exp/train_960_pytorch_train_pytorch_transformer_large_ngpu4_specaug/results/model.val5.avg.best`
- e2e JSON file: `exp/train_960_pytorch_train_pytorch_transformer_large_ngpu4_specaug/results/model.json`
- lm file: `exp/irielm.ep11.last5.avg/rnnlm.model.best`
- lm JSON file: `exp/irielm.ep11.last5.avg/model.json`

## Environments
- date: `Thu Jul 18 16:15:33 JST 2019`
- python version: `3.7.3 (default, Mar 27 2019, 22:11:17)  [GCC 7.3.0]`
- espnet version: `espnet 0.4.0`
- chainer version: `chainer 6.0.0`
- pytorch version: `pytorch 1.0.1.post2`
- Git hash: `f9f40861423ba9a9c9f5a45bd4369dbdb9b3bbf9`
  - Commit date: `Thu Jul 18 15:40:51 2019 +0900`

## WER

|dataset|Snt|Wrd|Corr|Sub|Del|Ins|Err|S.Err|
|---|---|---|---|---|---|---|---|---|
|decode_dev_clean_model.val5.avg.best_decode_pytorch_transformer_large_lm_large|2703|54402|98.0|1.8|0.2|0.2|2.2|27.9|
|decode_dev_other_model.val5.avg.best_decode_pytorch_transformer_large_lm_large|2864|50948|95.1|4.3|0.6|0.6|5.6|44.9|
|decode_test_clean_model.val5.avg.best_decode_pytorch_transformer_large_lm_large|2620|52576|97.7|2.0|0.3|0.3|2.6|29.9|
|decode_test_other_model.val5.avg.best_decode_pytorch_transformer_large_lm_large|2939|52343|95.0|4.4|0.6|0.6|5.7|47.7|


# pytorch Transformer (accum grad 8, single GPU)
  - Environments (obtained by `$ get_sys_info.sh`)
    - date: `Wed Jun 19 16:58:42 EDT 2019`
    - system information: `Linux b14 4.9.0-6-amd64 #1 SMP Debian 4.9.82-1+deb9u3 (2018-03-02) x86_64 GNU/Linux`
    - python version: `Python 3.7.3`
    - espnet version: `espnet 0.3.1`
    - chainer version: `chainer 6.0.0`
    - pytorch version: `pytorch 1.0.1.post2`
    - Git hash: `b32af59f229b54801a2cf7e4b8a48cadccd5fe5a`
  - Model files (archived to model.v1.tar.gz by `$ pack_model.sh`)
    - model link: https://drive.google.com/open?id=1bOaOEIZBveERti0x6mnBYiNsn6MSRd2E
    - training config file: `conf/tuning/train_pytorch_transformer_lr5.0_ag8.v2.yaml`
    - decoding config file: `conf/tuning/decode_pytorch_transformer.yaml`
    - cmvn file: `data/train_960/cmvn.ark`
    - e2e file: `exp/train_960_pytorch_train_pytorch_transformer_lr5.0_ag8.v2/results/model.last10.avg.best`
    - e2e JSON file: `exp/train_960_pytorch_train_pytorch_transformer_lr5.0_ag8.v2/results/model.json`
    - lm file: `exp/train_rnnlm_pytorch_lm_unigram5000/rnnlm.model.best`
    - lm JSON file: `exp/train_rnnlm_pytorch_lm_unigram5000/model.json`
  - Results (paste them by yourself or obtained by `$ pack_model.sh --results <results>`)
```
exp/train_960_pytorch_train_pytorch_transformer_lr5.0_ag8.v2/decode_dev_clean_decode_pytorch_transformer_lm/result.wrd.txt
|    SPKR           |   # Snt       # Wrd    |   Corr          Sub         Del          Ins         Err        S.Err    |
|    Sum/Avg        |   2703        54402    |   96.7          2.9         0.3          0.4         3.7         38.5    |
exp/train_960_pytorch_train_pytorch_transformer_lr5.0_ag8.v2/decode_dev_other_decode_pytorch_transformer_lm/result.wrd.txt
|    SPKR           |   # Snt       # Wrd    |   Corr          Sub         Del          Ins         Err        S.Err    |
|    Sum/Avg        |   2864        50948    |   91.4          7.7         0.9          1.3         9.8         59.7    |
exp/train_960_pytorch_train_pytorch_transformer_lr5.0_ag8.v2/decode_test_clean_decode_pytorch_transformer_lm/result.wrd.txt
|    SPKR           |   # Snt       # Wrd    |    Corr         Sub          Del          Ins         Err        S.Err    |
|    Sum/Avg        |   2620        52576    |    96.5         3.1          0.4          0.5         4.0         38.3    |
exp/train_960_pytorch_train_pytorch_transformer_lr5.0_ag8.v2/decode_test_other_decode_pytorch_transformer_lm/result.wrd.txt
|    SPKR           |   # Snt       # Wrd    |    Corr         Sub          Del          Ins         Err        S.Err    |
|    Sum/Avg        |   2939        52343    |    91.3         7.8          0.9          1.3        10.0         62.8    |
```

# pytorch Transformer without any hyper-parameter tuning
## train_960_pytorch_transformer_conv2d_e12_unit2048_d6_unit2048_aheads4_dim256_mtlalpha0.3_noam_sampprob0.0_ngpu3_bs32_lr10.0_warmup25000_mli512_mlo150_epochs100_accum2_lennormFalse_lsmunigram0.1/
```
decode_dev_clean_beam20_emodel.last10.avg.best_p0.0_len0.0-0.0_ctcw0.5_rnnlm0.7_1layer_unit1024_sgd_bs1024/result.wrd.txt: 3.8
decode_dev_other_beam20_emodel.last10.avg.best_p0.0_len0.0-0.0_ctcw0.5_rnnlm0.7_1layer_unit1024_sgd_bs1024/result.wrd.txt: 9.9
decode_test_clean_beam20_emodel.last10.avg.best_p0.0_len0.0-0.0_ctcw0.5_rnnlm0.7_1layer_unit1024_sgd_bs1024/result.wrd.txt: 4.2
decode_test_other_beam20_emodel.last10.avg.best_p0.0_len0.0-0.0_ctcw0.5_rnnlm0.7_1layer_unit1024_sgd_bs1024/result.wrd.txt: 9.8
```

# pytorch VGG-3BLSTM 1024 units, #BPE 5000, latest RNNLM training with tuned decoding (ctc_weight=0.5, lm_weight=0.7), dropout 0.2
## train_960_pytorch_vggblstm_e5_subsample1_2_2_1_1_unit1024_proj1024_d2_unit1024_location_aconvc10_aconvf100_mtlalpha0.5_drop0.2_adadelta_sampprob0.0_bs20_mli800_mlo150
## WER
```
decode_dev_clean_beam20_emodel.acc.best_p0.0_len0.0-0.0_ctcw0.5_rnnlm0.7_1layer_unit1024_sgd_bs1024: 4.0
decode_dev_other_beam20_emodel.acc.best_p0.0_len0.0-0.0_ctcw0.5_rnnlm0.7_1layer_unit1024_sgd_bs1024: 12.3
decode_test_clean_beam20_emodel.acc.best_p0.0_len0.0-0.0_ctcw0.5_rnnlm0.7_1layer_unit1024_sgd_bs1024: 4.0
decode_test_other_beam20_emodel.acc.best_p0.0_len0.0-0.0_ctcw0.5_rnnlm0.7_1layer_unit1024_sgd_bs1024: 12.7
```

# pytorch VGG-3BLSTM 1024 units, #BPE 5000, latest RNNLM training with tuned decoding (ctc_weight=0.5, lm_weight=0.7)
## train_960_pytorch_vggblstm_e5_subsample1_2_2_1_1_unit1024_proj1024_d2_unit1024_location_aconvc10_aconvf100_mtlalpha0.5_adadelta_sampprob0.0_bs20_mli800_mlo150
## WER
```
decode_dev_clean_beam20_emodel.acc.best_p0.0_len0.0-0.0_ctcw0.5_rnnlm0.7_1layer_unit1024_sgd_bs1024: 4.2
decode_dev_other_beam20_emodel.acc.best_p0.0_len0.0-0.0_ctcw0.5_rnnlm0.7_1layer_unit1024_sgd_bs1024: 12.5
decode_test_clean_beam20_emodel.acc.best_p0.0_len0.0-0.0_ctcw0.5_rnnlm0.7_1layer_unit1024_sgd_bs1024: 4.2
decode_test_other_beam20_emodel.acc.best_p0.0_len0.0-0.0_ctcw0.5_rnnlm0.7_1layer_unit1024_sgd_bs1024: 13.6
```

# pytorch VGG-3BLSTM 1024 units, #BPE 5000 more layers with tuned decoding (ctc_weight=0.5, lm_weight=0.5)
## train_960_vggblstm_e5_subsample1_2_2_1_1_unit1024_proj1024_d2_unit1024_location1024_aconvc10_aconvf100_mtlalpha0.5_adadelta_bs24_mli800_mlo150_unigram5000
## WER
```
decode_dev_clean_beam20_eacc.best_p0.0_len0.0-0.0_ctcw0.5_rnnlm0.5: 4.5
decode_dev_other_beam20_eacc.best_p0.0_len0.0-0.0_ctcw0.5_rnnlm0.5: 13.0
decode_test_clean_beam20_eacc.best_p0.0_len0.0-0.0_ctcw0.5_rnnlm0.5: 4.6
decode_test_other_beam20_eacc.best_p0.0_len0.0-0.0_ctcw0.5_rnnlm0.5: 13.7
```

# pytorch VGG-3BLSTM 1024 units, #BPE 2000 (motivated by the RWTH setup, thanks to Albert Zeyer, Rohit Prabhavalkar, and Kazuki Irie for their comments)
## train_960_vggblstm_e4_subsample1_2_2_1_1_unit1024_proj1024_d1_unit1024_location1024_aconvc10_aconvf100_mtlalpha0.5_adadelta_bs32_mli800_mlo150_unigram2000
## WER
```
decode_dev_clean_beam20_eacc.best_p0.0_len0.0-0.0_ctcw0.3_rnnlm0.3: 5.0
decode_dev_other_beam20_eacc.best_p0.0_len0.0-0.0_ctcw0.3_rnnlm0.3: 14.3
decode_test_clean_beam20_eacc.best_p0.0_len0.0-0.0_ctcw0.3_rnnlm0.3: 5.0
decode_test_other_beam20_eacc.best_p0.0_len0.0-0.0_ctcw0.3_rnnlm0.3: 14.9
```

# pytorch, BLSTMP 8layers
## CER (numbers in parenthesis are ER for different lm_weight)
```
decode_dev_clean_beam20_eacc.best_p0.0_len0.0-0.0_ctcw0.3/result.txt:| 2.9 (2.7 w/ 0.2, 2.7 w/ 0.3, 2.7 w/ 0.4)
decode_dev_other_beam20_eacc.best_p0.0_len0.0-0.0_ctcw0.3/result.txt:| 9.6 (9.2 w/ 0.2, 9.1 w/ 0.3, 9.0 w/ 0.4)
decode_test_clean_beam20_eacc.best_p0.0_len0.0-0.0_ctcw0.3/result.txt:| 2.7 (2.6 w/ 0.2, 2.6 w/ 0.3, 2.6 w/ 0.4)
decode_test_other_beam20_eacc.best_p0.0_len0.0-0.0_ctcw0.3/result.txt:| 9.9 (9.6 w/ 0.2, 9.4 w/ 0.3, 9.3 w/ 0.4)
```
## WER
```
decode_dev_clean_beam20_eacc.best_p0.0_len0.0-0.0_ctcw0.3/result.wrd.txt:| 7.7 (7.2 w/ 0.2, 7.1 w/ 0.3, 7.2 w/ 0.4)
decode_dev_other_beam20_eacc.best_p0.0_len0.0-0.0_ctcw0.3/result.wrd.txt:| 21.1 (19.6 w/ 0.2, 19.2 w/ 0.3, 18.9 w/ 0.4)
decode_test_clean_beam20_eacc.best_p0.0_len0.0-0.0_ctcw0.3/result.wrd.txt:| 7.7 (7.2 w/ 0.2, 7.2 w/ 0.3, 7.1 w/ 0.4)
decode_test_other_beam20_eacc.best_p0.0_len0.0-0.0_ctcw0.3/result.wrd.txt:| 21.9 (20.5 w/ 0.2, 20.0 w/ 0.3, 19.7 w/ 0.4)
```<|MERGE_RESOLUTION|>--- conflicted
+++ resolved
@@ -1,4 +1,3 @@
-<<<<<<< HEAD
 # Lightweight/Dynamic convolution results
 | |         | # Snt | # Wrd |Corr|Sub|Del|Ins|Err|S.Err |
 | ------- | ---   | --    | -- | -  | - | - | - | - | - |
@@ -7,8 +6,6 @@
 |exp/train_960_pytorch_train_pytorch_DC_specaug/decode_test_clean_model.val5.avg.best_decode_lm/result.wrd.txt:|Sum/Avg|2620|52576|96.9|2.9|0.3|0.4|3.5|37.9|
 |exp/train_960_pytorch_train_pytorch_SA-DC2D_specaug/decode_test_other_model.val5.avg.best_decode_lm/result.wrd.txt:|Sum/Avg|2939|52343|92.5|6.7|0.8|1.0|8.5|60.2|
 
-# pytorch large Transformer with specaug (4 GPUs) + Large LM
-=======
 # pytorch large Transformer with specaug (4 GPUs) + Transformer LM (4 GPUs)
 
 We used the same ASR model in the previous report.
@@ -49,7 +46,6 @@
 ```
 
 # pytorch large Transformer with specaug (4 GPUs) + Large LSTM LM
->>>>>>> c60bc223
 
 ## Models
 - Model files (archived to `train_960_pytorch_train_pytorch_transformer_large_ngpu4_specaug.tar.gz` by `$ pack_model.sh`)
