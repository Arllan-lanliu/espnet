--- conflicted
+++ resolved
@@ -16,11 +16,7 @@
       matrix:
         os: [ubuntu-18.04]
         python-version: [3.7]
-<<<<<<< HEAD
-        pytorch-version: [1.3.1, 1.4.0, 1.5.1, 1.6.0, 1.7.1, 1.8.1, 1.9.1, 1.10.2, 1.11.0]
-=======
-        pytorch-version: [1.4.0, 1.5.1, 1.6.0, 1.7.1, 1.8.1, 1.9.1, 1.10.1]
->>>>>>> 019652a5
+        pytorch-version: [1.4.0, 1.5.1, 1.6.0, 1.7.1, 1.8.1, 1.9.1, 1.10.2, 1.11.0]
         chainer-version: [6.0.0]
         # NOTE(kamo): Conda is tested by Circle-CI
         use-conda: [false]
