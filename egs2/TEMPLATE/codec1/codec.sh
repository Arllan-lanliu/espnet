--- conflicted
+++ resolved
@@ -66,11 +66,7 @@
 inference_args=""   # Arguments for decoding (e.g., "--threshold 0.75").
                     # Note that it will overwrite args in inference config.
 inference_tag=""    # Suffix for decoding directory.
-<<<<<<< HEAD
 inference_model=train.total_count.best.pth # Model path for decoding.
-=======
-inference_model=train.total_count.ave.pth # Model path for decoding.
->>>>>>> 1265d3d8
                                    # e.g.
                                    # inference_model=train.loss.best.pth
                                    # inference_model=3epoch.pth
