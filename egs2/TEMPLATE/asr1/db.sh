--- conflicted
+++ resolved
@@ -19,11 +19,8 @@
     HKUST1=
     HKUST2=
     LIBRISPEECH=
-<<<<<<< HEAD
     JSUT=
-=======
     TIMIT=
->>>>>>> 49c8d4e6
     VOXFORGE=
     VIVOS=
     YESNO=
@@ -49,11 +46,8 @@
     HKUST1=
     HKUST2=
     LIBRISPEECH=
-<<<<<<< HEAD
     JSUT=downloads
-=======
     TIMIT=
->>>>>>> 49c8d4e6
     VOXFORGE=downloads
     VIVOS=downloads
     YESNO=downloads
