#!/usr/bin/env python3
import os

<<<<<<< HEAD
from pyscripts.utils.prep_segments import (
    DataHandler,
    LabelInfo,
    SegInfo,
    get_parser,
)
=======
from pyscripts.utils.prep_segments import DataHandler, LabelInfo, SegInfo, get_parser

>>>>>>> fc93e188
from espnet2.fileio.score_scp import MIDReader


class NatsumeDataHandler(DataHandler):
    def get_error_dict(self, input_type):
        error_dict = {}
        if input_type == "hts":
            error_dict = {
                "01": [
                    lambda i, labels, segment, segments, threshold: (
                        self.replace_labels(i, "a", labels, segment, segments)
                        if labels[i].label_id == "cl" and labels[i + 1].label_id == "s"
                        else (labels, segment, segments, False)
                    ),
                    lambda i, labels, segment, segments, threshold: (
                        self.skip_labels(i, labels, segment, segments)
                        if labels[i].label_id == "e" and labels[i + 1].label_id == "e"
                        else (labels, segment, segments, False)
                    ),
                ],
                "03": [
                    lambda i, labels, segment, segments, threshold: (
                        self.replace_labels(i, "z", labels, segment, segments)
                        if labels[i].label_id == "s"
                        and labels[i - 1].label_id == "o"
                        and labels[i - 2].label_id == "o"
                        else (labels, segment, segments, False)
                    ),
                    lambda i, labels, segment, segments, threshold: (
                        self.add_pause(labels, segment, segments, threshold)
                        if (labels[i].label_id == "m" and labels[i + 1].label_id == "e")
                        or (labels[i].label_id == "t" and labels[i + 2].label_id == "d")
                        else (labels, segment, segments, False)
                    ),
                ],
                "50": [
                    lambda i, labels, segment, segments, threshold: (
                        self.skip_labels(i, labels, segment, segments)
                        if labels[i].label_id == "o" and labels[i + 1].label_id == "a"
                        else (labels, segment, segments, False)
                    ),
                ],
                "08": [
                    lambda i, labels, segment, segments, threshold: (
                        self.skip_labels(i, labels, segment, segments)
                        if labels[i].label_id == "w" and labels[i - 1].label_id == "e"
                        else (labels, segment, segments, False)
                    ),
                ],
                "41": [
                    lambda i, labels, segment, segments, threshold: (
                        self.replace_labels(i + 1, "a", labels, segment, segments)
                        if labels[i].label_id == "a" and labels[i + 1].label_id == "o"
                        else (labels, segment, segments, False)
                    ),
                    # Note that we already changed labels[i + 1] to "a".
                    # So the if condition is different from the previous one.
                    lambda i, labels, segment, segments, threshold: (
                        self.skip_labels(i, labels, segment, segments)
                        if labels[i].label_id == "a" and labels[i + 1].label_id == "a"
                        else (labels, segment, segments, False)
                    ),
                ],
                "10": [
                    lambda i, labels, segment, segments, threshold: (
                        self.add_missing_phoneme(
                            i, "a", 81.00, labels, segment, segments
                        )
                        if labels[i].label_id == "a"
                        and labels[i + 1].label_id == "a"
                        and labels[i + 2].label_id == "o"
                        else (labels, segment, segments, False)
                    ),
                ],
            }
        elif input_type == "xml":
            error_dict = {
                "01": [
                    lambda i, labels, segment, segments, threshold: (
                        self.replace_lyrics(i, "め", labels, segment, segments)
                        if labels[i].lyric == "え" and labels[i - 1].lyric == "の"
                        else (labels, segment, segments, False)
                    ),
                ],
                "03": [
                    lambda i, labels, segment, segments, threshold: (
                        self.add_pause(labels, segment, segments, threshold)
                        if (labels[i].lyric == "か" and labels[i - 1].lyric == "の")
                        or (labels[i].lyric == "と" and labels[i + 1].lyric == "な")
                        else (labels, segment, segments, False)
                    ),
                ],
                "23": [
                    lambda i, labels, segment, segments, threshold: (
                        self.add_pause(labels, segment, segments, threshold)
                        if labels[i].lyric == "む" and labels[i - 1].lyric == "い"
                        else (labels, segment, segments, False)
                    ),
                ],
            }
        return error_dict

    def fix_dataset2(self, input_type, file_id, i, labels):
        skip = False
        label = labels[i]
        error_correction = {}
        if input_type == "hts":
            error_correction = {
                "12": [
                    lambda: (
                        self.skip_labels(i, labels, None, None)
                        if labels[i + 1].label_id == "m"
                        and labels[i + 2].label_id == "o"
                        else (labels, None, None, False)
                    ),
                ],
                "31": [
                    lambda: (
                        self.skip_labels(i, labels, None, None)
                        if labels[i + 1].label_id == "s"
                        else (labels, None, None, False)
                    ),
                ],
                "26": [
                    lambda: (
                        self.skip_labels(i, labels, None, None)
                        if labels[i + 1].label_id == "o"
                        else (labels, None, None, False)
                    ),
                ],
                "10": [
                    lambda: (
                        self.skip_labels(i, labels, None, None)
                        if labels[i + 1].label_id == "k"
                        and labels[i + 2].label_id == "i"
                        else (labels, None, None, False)
                    ),
                ],
                "24": [
                    lambda: (
                        self.skip_labels(i, labels, None, None)
                        if i == 389
                        else (labels, None, None, False)
                    ),
                ],
                "07": [
                    lambda: (
                        self.skip_labels(i, labels, None, None)
                        if labels[i + 1].label_id == "m"
                        and labels[i - 1].label_id == "o"
                        else (labels, None, None, False)
                    ),
                ],
            }

        if error_correction and i < len(labels) - 1:
            for file_id_ in error_correction:
                if file_id_ in file_id:
                    for func in error_correction[file_id_]:
                        labels, _, _, skip = func()

        if input_type == "xml":
            # remove rest note
            if "03" in file_id and labels[i + 1].lyric == "せ":
                labels[i + 1].st = label.st
                skip = True

        return label, skip

    def fix_dataset3(self, input_type, phn_info, i):
        if input_type == "hts":
            if phn_info[i * 3 + 2] == "U":
                phn_info[i * 3 + 2] = "u"
            if phn_info[i * 3 + 2] == "I":
                phn_info[i * 3 + 2] = "i"
        return phn_info

    def fix_dataset4(self, recording_id, mid_reader, xml_reader):
        if recording_id[-2:] in [
            "32",
            "45",
            "41",
            "03",
            "25",
            "27",
            "13",
            "30",
            "35",
            "21",
            "39",
            "23",
            "51",
            "18",
            "50",
            "29",
            "16",
            "38",
            "48",
            "46",
        ]:
            # load score (note sequence) from mid
            mid_info = mid_reader[recording_id]
            # load score (lyric) from xml
            xml_info = xml_reader[recording_id]
            tempo, temp_info = self.align_lyric_note(
                recording_id, mid_info, xml_info, args.silence
            )
        else:
            tempo, temp_info = xml_reader[recording_id]
        return tempo, temp_info

    def align_lyric_note(self, recording_id, mid_info, xml_info, sil):
        # NOTE(Yuning): Some XMLs cannot be used directly, we only extract
        # lyric information from xmls and assign them to the notes from MIDIs

        # load scores from mid and xml
        mid_tempo, note_lis = mid_info
        xml_tempo, lyric_lis = xml_info
        # fix errors dataset
        # add pause into xml
        if "41" in recording_id:
            lyric_lis[49].lyric = "P"
            lyric_lis[49].st = 22.612
            lyric_lis[48].et = 22.612
        note_seq = []
        # check tempo
        if mid_tempo != xml_tempo:
            raise ValueError(
                "Different tempo from XML and MIDI in {}.".format(recording_id)
            )
        k = 0
        for i in range(len(note_lis)):
            note = note_lis[i]
            # skip rest notes in xml
            while k < len(lyric_lis) and lyric_lis[k].lyric in sil:
                k += 1
            if k >= len(lyric_lis):
                raise ValueError(
                    "lyrics from XML is longer than MIDI in {}.".format(recording_id)
                )
            # assign current lyric to note
            if note.lyric == "*":
                # NOTE(Yuning): In natsume, for lyric with 'っ', the note shouldn't be
                # separate two notes in MIDI. Special check for midi might be added in
                # other datasets like, 'note_lis[i + 1].midi == lyric_lis[k].midi'
                if note.midi == lyric_lis[k].midi:
                    if (
                        "っ" in lyric_lis[k].lyric
                    ):  # and note_lis[i + 1].midi == lyric_lis[k].midi:
                        note_dur = int((note_lis[i + 1].et - note.st) * 80 + 0.5)
                        xml_dur = int((lyric_lis[k].et - lyric_lis[k].st) * 80 + 0.5)
                        # conbine the two notes
                        if note_dur == xml_dur:
                            note_lis[i + 1].st = note.st
                            note_lis[i + 1].midi = note.midi
                            continue
                    note.lyric = lyric_lis[k].lyric
                    note_seq.append(note)
                    k += 1
                else:
                    raise ValueError(
                        "Mismatch in XML {}-th: {} and MIDI {}-th of {}.".format(
                            k, lyric_lis[k].lyric, i, recording_id
                        )
                    )
            else:
                # add pauses from mid.
                note_seq.append(note)
        return xml_tempo, note_seq

    def make_segment_hts(self, file_id, labels, threshold=30, sil=["pau", "br", "sil"]):
        segments = []
        segment = SegInfo()
        for i in range(len(labels)):
            label, segment, segments, skip = self.fix_dataset(
                "hts", file_id, i, labels, segment, segments, threshold
            )
            if skip:
                continue
            if label.label_id in sil:
                # for natsume
                label, skip = self.fix_dataset2("hts", file_id, i, labels)
                if skip:
                    continue
                if len(segment.segs) > 0:
                    segments.extend(segment.split(threshold=threshold))
                    segment = SegInfo()
                continue
            segment.add(label.start, label.end, label.label_id)

        if len(segment.segs) > 0:
            segments.extend(segment.split(threshold=threshold))

        segments_w_id = {}
        id = 0
        for seg in segments:
            if len(seg) == 0:
                continue
            segments_w_id[self.pack_zero(file_id, id)] = seg
            id += 1
        return segments_w_id

    def make_segment_xml(self, file_id, tempo, notes, threshold, sil=["P", "B"]):
        segments = []
        segment = SegInfo()
        for i in range(len(notes)):
            note = notes[i]
            note, segment, segments, skip = self.fix_dataset(
                "xml", file_id, i, notes, segment, segments, threshold
            )
            if skip:
                continue
            # Divide songs by 'P' (pause) or 'B' (breath)
            if note.lyric in sil:
                # for natsume
                label, skip = self.fix_dataset2("xml", file_id, i, notes)
                if skip:
                    continue
                if len(segment.segs) > 0:
                    segments.extend(segment.split(threshold=threshold))
                    segment = SegInfo()
                continue
            segment.add(note.st, note.et, note.lyric, note.midi)
        if len(segment.segs) > 0:
            segments.extend(segment.split(threshold=threshold))

        segments_w_id = {}
        id = 0
        for seg in segments:
            if len(seg) == 0:
                continue
            segments_w_id[self.pack_zero(file_id, id)] = tempo, seg
            id += 1
        return segments_w_id

    def process_hts_files(self):
        self.update_segments = open(
            os.path.join(self.args.scp, "segments.tmp"), "w", encoding="utf-8"
        )

        for file_line in self.file_scp:
            label_line = self.label_file.readline()
            if not label_line:
                raise ValueError(
                    "not match label and wav.scp in {}".format(self.args.scp)
                )

            fileline = file_line.strip().split(" ")
            recording_id = fileline[0]
            path = " ".join(fileline[1:])
            phn_info = label_line.strip().split()[1:]
            temp_info = []
            for i in range(len(phn_info) // 3):
                # for natsume
                phn_info = self.fix_dataset3("hts", phn_info, i)
                temp_info.append(
                    LabelInfo(phn_info[i * 3], phn_info[i * 3 + 1], phn_info[i * 3 + 2])
                )
            self.segments.append(
                self.make_segment_hts(
                    recording_id,
                    temp_info,
                    self.args.threshold,
                    self.args.silence,
                )
            )

    def process_xml_files(self):
        self.update_segments = open(
            os.path.join(self.args.scp, "segments_from_xml.tmp"), "w", encoding="utf-8"
        )

        # for natsume
        mid_reader = MIDReader(os.path.join(self.args.scp, "mid.scp"), add_rest=True)
        for xml_line in self.file_scp:
            xmlline = xml_line.strip().split(" ")
            recording_id = xmlline[0]
            path = xmlline[1]

            # for natsume
            tempo, temp_info = self.fix_dataset4(
                recording_id, mid_reader, self.xml_reader
            )

            self.segments.append(
                self.make_segment_xml(
                    recording_id,
                    tempo,
                    temp_info,
                    self.args.threshold,
                    self.args.silence,
                )
            )


if __name__ == "__main__":
    parser, args = get_parser()
    handler = NatsumeDataHandler(parser, args)
    handler.process_files()
    handler.write_files()<|MERGE_RESOLUTION|>--- conflicted
+++ resolved
@@ -1,17 +1,8 @@
 #!/usr/bin/env python3
 import os
 
-<<<<<<< HEAD
-from pyscripts.utils.prep_segments import (
-    DataHandler,
-    LabelInfo,
-    SegInfo,
-    get_parser,
-)
-=======
 from pyscripts.utils.prep_segments import DataHandler, LabelInfo, SegInfo, get_parser
 
->>>>>>> fc93e188
 from espnet2.fileio.score_scp import MIDReader
 
 
