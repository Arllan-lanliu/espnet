--- conflicted
+++ resolved
@@ -1,8 +1,5 @@
 import logging
-<<<<<<< HEAD
-=======
 import math
->>>>>>> 09a254ec
 from abc import ABC
 
 import ci_sdr
