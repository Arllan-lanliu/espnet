import logging
import random
from contextlib import contextmanager
<<<<<<< HEAD
from distutils.version import LooseVersion
=======
>>>>>>> 09a254ec
from typing import Dict, List, Tuple, Union

import torch
from packaging.version import parse as V
from typeguard import check_argument_types

from espnet2.asr.espnet_model import ESPnetASRModel
from espnet2.diar.espnet_model import ESPnetDiarizationModel
from espnet2.enh.espnet_model import ESPnetEnhancementModel
from espnet2.st.espnet_model import ESPnetSTModel
from espnet2.torch_utils.device_funcs import force_gatherable
from espnet2.train.abs_espnet_model import AbsESPnetModel

if V(torch.__version__) >= V("1.6.0"):
    from torch.cuda.amp import autocast
else:
    # Nothing to do if torch<1.6.0
    @contextmanager
    def autocast(enabled=True):
        yield


class ESPnetEnhS2TModel(AbsESPnetModel):
    """Joint model Enhancement and Speech to Text."""

    def __init__(
        self,
        enh_model: ESPnetEnhancementModel,
        s2t_model: Union[ESPnetASRModel, ESPnetSTModel, ESPnetDiarizationModel],
        calc_enh_loss: bool = True,
        bypass_enh_prob: float = 0,  # 0 means do not bypass enhancement for all data
    ):
        assert check_argument_types()

        super().__init__()
        self.enh_model = enh_model
        self.s2t_model = s2t_model  # ASR or ST or DIAR model

        self.bypass_enh_prob = bypass_enh_prob

        self.calc_enh_loss = calc_enh_loss
        if isinstance(self.s2t_model, ESPnetDiarizationModel):
            self.extract_feats_in_collect_stats = False
        else:
            self.extract_feats_in_collect_stats = (
                self.s2t_model.extract_feats_in_collect_stats
            )

    def forward(
        self,
        speech: torch.Tensor,
        speech_lengths: torch.Tensor = None,
        text: torch.Tensor = None,
        text_lengths: torch.Tensor = None,
        **kwargs,
    ) -> Tuple[torch.Tensor, Dict[str, torch.Tensor], torch.Tensor]:
        """Frontend + Encoder + Decoder + Calc loss

        Args:
            speech: (Batch, Length, ...)
            speech_lengths: (Batch, ) default None for chunk interator,
                                      because the chunk-iterator does not
                                      have the speech_lengths returned.
                                      see in
                                      espnet2/iterators/chunk_iter_factory.py
            text: (Batch, Length) default None just to keep the argument order
            text_lengths: (Batch,) default None for the same reason as speech_lengths
        """
        if text_lengths is not None:
            assert text_lengths.dim() == 1, text_lengths.shape
        if speech_lengths is not None and text_lengths is not None:
            # Check that batch_size is unified
            assert (
                speech.shape[0]
                == speech_lengths.shape[0]
                == text.shape[0]
                == text_lengths.shape[0]
            ), (speech.shape, speech_lengths.shape, text.shape, text_lengths.shape)
        else:
            assert speech.shape[0] == text.shape[0], (speech.shape, text.shape)

        # additional checks with valid src_text
        if "src_text" in kwargs:
            src_text = kwargs["src_text"]
            src_text_lengths = kwargs["src_text_lengths"]

            if src_text is not None:
                assert src_text_lengths.dim() == 1, src_text_lengths.shape
                assert (
                    text.shape[0] == src_text.shape[0] == src_text_lengths.shape[0]
                ), (
                    text.shape,
                    src_text.shape,
                    src_text_lengths.shape,
                )
        else:
            src_text = None
            src_text_lengths = None

        batch_size = speech.shape[0]
        speech_lengths = (
            speech_lengths
            if speech_lengths is not None
            else torch.ones(batch_size).int() * speech.shape[1]
        )

        # number of speakers
        # Take the number of speakers from text
        # (= spk_label [Batch, length, num_spk] ) if it is 3-D.
        # This is to handle flexible number of speakers.
        # Used only in "enh + diar" task for now.
        num_spk = text.shape[2] if text.dim() == 3 else self.enh_model.num_spk

        # clean speech signal of each speaker
        speech_ref = None
        if self.calc_enh_loss:
            assert "speech_ref1" in kwargs
            speech_ref = [
                kwargs["speech_ref{}".format(spk + 1)] for spk in range(num_spk)
            ]
            # (Batch, num_speaker, samples) or (Batch, num_speaker, samples, channels)
            speech_ref = torch.stack(speech_ref, dim=1)
            # for data-parallel
            speech_ref = speech_ref[..., : speech_lengths.max()]
            speech_ref = speech_ref.unbind(dim=1)

        # Calculating enhancement loss
        utt_id = kwargs.get("utt_id", None)
        bypass_enh_flag, skip_enhloss_flag = False, False
        if utt_id is not None and not isinstance(
            self.s2t_model, ESPnetDiarizationModel
        ):
            # TODO(xkc): to pass category info and use predefined category list
            if utt_id[0].endswith("SIMU"):
                # For simulated single-/multi-speaker data
                # feed it to Enhancement and calculate loss_enh
                bypass_enh_flag = False
                skip_enhloss_flag = False
            elif utt_id[0].endswith("REAL"):
                # For single-speaker real data
                # feed it to Enhancement but without calculating loss_enh
                bypass_enh_flag = False
                skip_enhloss_flag = True
            else:
                # For clean data
                # feed it to Enhancement, without calculating loss_enh
                bypass_enh_flag = True
                skip_enhloss_flag = True

        if not self.calc_enh_loss:
            skip_enhloss_flag = True

        # Bypass the enhancement module
        if (
            self.training and skip_enhloss_flag and not bypass_enh_flag
        ):  # For single-speaker real data: possibility to bypass frontend
            if random.random() <= self.bypass_enh_prob:
                bypass_enh_flag = True

        # 1. Enhancement
        # model forward
        loss_enh = None
        if not bypass_enh_flag:
            (
                speech_pre,
                feature_mix,
                feature_pre,
                others,
            ) = self.enh_model.forward_enhance(
                speech, speech_lengths, {"num_spk": num_spk}
            )
            # loss computation
            if not skip_enhloss_flag:
                loss_enh, _, _ = self.enh_model.forward_loss(
                    speech_pre,
                    speech_lengths,
                    feature_mix,
                    feature_pre,
                    others,
                    speech_ref,
                )
                loss_enh = loss_enh[0]
        else:
            speech_pre = [speech]

        # for data-parallel
        if text_lengths is not None:
            text = text[:, : text_lengths.max()]
        if src_text is not None:
            src_text = src_text[:, : src_text_lengths.max()]

        # 2. ASR or ST
        if isinstance(self.s2t_model, ESPnetASRModel):  # ASR
            loss_asr, stats, weight = self.s2t_model(
                speech_pre[0], speech_lengths, text, text_lengths
            )
        elif isinstance(self.s2t_model, ESPnetSTModel):  # ST
            loss_asr, stats, weight = self.s2t_model(
                speech_pre[0],
                speech_lengths,
                text,
                text_lengths,
                src_text,
                src_text_lengths,
            )
        elif isinstance(self.s2t_model, ESPnetDiarizationModel):  # DIAR
            loss_asr, stats, weight = self.s2t_model(
                speech=speech.clone(),
                speech_lengths=speech_lengths,
                spk_labels=text,
                spk_labels_lengths=text_lengths,
                bottleneck_feats=others.get("bottleneck_feats"),
                bottleneck_feats_lengths=others.get("bottleneck_feats_lengths"),
            )
        else:
            raise NotImplementedError(f"{type(self.s2t_model)} is not supported yet.")

        if loss_enh is not None:
            loss = loss_enh + loss_asr
        else:
            loss = loss_asr

        stats["loss"] = loss.detach() if loss is not None else None
        stats["loss_enh"] = loss_enh.detach() if loss_enh is not None else None

        # force_gatherable: to-device and to-tensor if scalar for DataParallel
        loss, stats, weight = force_gatherable((loss, stats, batch_size), loss.device)
        return loss, stats, weight

    def collect_feats(
        self,
        speech: torch.Tensor,
        speech_lengths: torch.Tensor,
        text: torch.Tensor,
        text_lengths: torch.Tensor,
        **kwargs,
    ) -> Dict[str, torch.Tensor]:
        if self.extract_feats_in_collect_stats:
            ret = self.s2t_model.collect_feats(
                speech,
                speech_lengths,
                text,
                text_lengths,
                **kwargs,
            )
            feats, feats_lengths = ret["feats"], ret["feats_lengths"]
        else:
            # Generate dummy stats if extract_feats_in_collect_stats is False
            logging.warning(
                "Generating dummy stats for feats and feats_lengths, "
                "because encoder_conf.extract_feats_in_collect_stats is "
                f"{self.extract_feats_in_collect_stats}"
            )
            feats, feats_lengths = speech, speech_lengths
        return {"feats": feats, "feats_lengths": feats_lengths}

    def encode(
        self, speech: torch.Tensor, speech_lengths: torch.Tensor
    ) -> Tuple[torch.Tensor, torch.Tensor]:
        """Frontend + Encoder. Note that this method is used by asr_inference.py

        Args:
            speech: (Batch, Length, ...)
            speech_lengths: (Batch, )
        """
        (
            speech_pre,
            feature_mix,
            feature_pre,
            others,
        ) = self.enh_model.forward_enhance(speech, speech_lengths)
        encoder_out, encoder_out_lens = self.s2t_model.encode(
            speech_pre[0], speech_lengths
        )

        return encoder_out, encoder_out_lens

    def encode_diar(
        self, speech: torch.Tensor, speech_lengths: torch.Tensor, num_spk: int
    ) -> Tuple[torch.Tensor, torch.Tensor]:
        """Frontend + Encoder. Note that this method is used by diar_inference.py

        Args:
            speech: (Batch, Length, ...)
            speech_lengths: (Batch, )
            num_spk: int
        """
        (
            speech_pre,
            _,
            _,
            others,
        ) = self.enh_model.forward_enhance(speech, speech_lengths, {"num_spk": num_spk})
        encoder_out, encoder_out_lens = self.s2t_model.encode(
            speech,
            speech_lengths,
            others.get("bottleneck_feats"),
            others.get("bottleneck_feats_lengths"),
        )

        return encoder_out, encoder_out_lens, speech_pre

    def nll(
        self,
        encoder_out: torch.Tensor,
        encoder_out_lens: torch.Tensor,
        ys_pad: torch.Tensor,
        ys_pad_lens: torch.Tensor,
    ) -> torch.Tensor:
        """Compute negative log likelihood(nll) from transformer-decoder

        Normally, this function is called in batchify_nll.

        Args:
            encoder_out: (Batch, Length, Dim)
            encoder_out_lens: (Batch,)
            ys_pad: (Batch, Length)
            ys_pad_lens: (Batch,)
        """
        return self.s2t_model.nll(
            encoder_out,
            encoder_out_lens,
            ys_pad,
            ys_pad_lens,
        )

    batchify_nll = ESPnetASRModel.batchify_nll

    def inherite_attributes(
        self,
        inherite_enh_attrs: List[str] = [],
        inherite_s2t_attrs: List[str] = [],
    ):
        assert check_argument_types()

        if len(inherite_enh_attrs) > 0:
            for attr in inherite_enh_attrs:
                setattr(self, attr, getattr(self.enh_model, attr, None))
        if len(inherite_s2t_attrs) > 0:
            for attr in inherite_s2t_attrs:
                setattr(self, attr, getattr(self.s2t_model, attr, None))<|MERGE_RESOLUTION|>--- conflicted
+++ resolved
@@ -1,10 +1,6 @@
 import logging
 import random
 from contextlib import contextmanager
-<<<<<<< HEAD
-from distutils.version import LooseVersion
-=======
->>>>>>> 09a254ec
 from typing import Dict, List, Tuple, Union
 
 import torch
