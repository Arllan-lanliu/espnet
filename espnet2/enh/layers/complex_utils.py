"""Beamformer module."""
<<<<<<< HEAD
from distutils.version import LooseVersion
=======
>>>>>>> 09a254ec
from typing import Sequence, Tuple, Union

import torch
from packaging.version import parse as V
from torch_complex import functional as FC
from torch_complex.tensor import ComplexTensor

EPS = torch.finfo(torch.double).eps
is_torch_1_8_plus = V(torch.__version__) >= V("1.8.0")
is_torch_1_9_plus = V(torch.__version__) >= V("1.9.0")


def new_complex_like(
    ref: Union[torch.Tensor, ComplexTensor],
    real_imag: Tuple[torch.Tensor, torch.Tensor],
):
    if isinstance(ref, ComplexTensor):
        return ComplexTensor(*real_imag)
    elif is_torch_complex_tensor(ref):
        return torch.complex(*real_imag)
    else:
        raise ValueError(
            "Please update your PyTorch version to 1.9+ for complex support."
        )


def is_torch_complex_tensor(c):
    return (
        not isinstance(c, ComplexTensor) and is_torch_1_9_plus and torch.is_complex(c)
    )


def is_complex(c):
    return isinstance(c, ComplexTensor) or is_torch_complex_tensor(c)


def to_double(c):
    if not isinstance(c, ComplexTensor) and is_torch_1_9_plus and torch.is_complex(c):
        return c.to(dtype=torch.complex128)
    else:
        return c.double()


def to_float(c):
    if not isinstance(c, ComplexTensor) and is_torch_1_9_plus and torch.is_complex(c):
        return c.to(dtype=torch.complex64)
    else:
        return c.float()


def cat(seq: Sequence[Union[ComplexTensor, torch.Tensor]], *args, **kwargs):
    if not isinstance(seq, (list, tuple)):
        raise TypeError(
            "cat(): argument 'tensors' (position 1) must be tuple of Tensors, "
            "not Tensor"
        )
    if isinstance(seq[0], ComplexTensor):
        return FC.cat(seq, *args, **kwargs)
    else:
        return torch.cat(seq, *args, **kwargs)


def complex_norm(
    c: Union[torch.Tensor, ComplexTensor], dim=-1, keepdim=False
) -> torch.Tensor:
    if not is_complex(c):
        raise TypeError("Input is not a complex tensor.")
    if is_torch_complex_tensor(c):
        return torch.norm(c, dim=dim, keepdim=keepdim)
    else:
        if dim is None:
            return torch.sqrt((c.real**2 + c.imag**2).sum() + EPS)
        else:
            return torch.sqrt(
                (c.real**2 + c.imag**2).sum(dim=dim, keepdim=keepdim) + EPS
            )


def einsum(equation, *operands):
    # NOTE: Do not mix ComplexTensor and torch.complex in the input!
    # NOTE (wangyou): Until PyTorch 1.9.0, torch.einsum does not support
    # mixed input with complex and real tensors.
    if len(operands) == 1:
        if isinstance(operands[0], (tuple, list)):
            operands = operands[0]
        complex_module = FC if isinstance(operands[0], ComplexTensor) else torch
        return complex_module.einsum(equation, *operands)
    elif len(operands) != 2:
        op0 = operands[0]
        same_type = all(op.dtype == op0.dtype for op in operands[1:])
        if same_type:
            _einsum = FC.einsum if isinstance(op0, ComplexTensor) else torch.einsum
            return _einsum(equation, *operands)
        else:
            raise ValueError("0 or More than 2 operands are not supported.")
    a, b = operands
    if isinstance(a, ComplexTensor) or isinstance(b, ComplexTensor):
        return FC.einsum(equation, a, b)
    elif is_torch_1_9_plus and (torch.is_complex(a) or torch.is_complex(b)):
        if not torch.is_complex(a):
            o_real = torch.einsum(equation, a, b.real)
            o_imag = torch.einsum(equation, a, b.imag)
            return torch.complex(o_real, o_imag)
        elif not torch.is_complex(b):
            o_real = torch.einsum(equation, a.real, b)
            o_imag = torch.einsum(equation, a.imag, b)
            return torch.complex(o_real, o_imag)
        else:
            return torch.einsum(equation, a, b)
    else:
        return torch.einsum(equation, a, b)


def inverse(
    c: Union[torch.Tensor, ComplexTensor]
) -> Union[torch.Tensor, ComplexTensor]:
    if isinstance(c, ComplexTensor):
        return c.inverse2()
    else:
        return c.inverse()


def matmul(
    a: Union[torch.Tensor, ComplexTensor], b: Union[torch.Tensor, ComplexTensor]
) -> Union[torch.Tensor, ComplexTensor]:
    # NOTE: Do not mix ComplexTensor and torch.complex in the input!
    # NOTE (wangyou): Until PyTorch 1.9.0, torch.matmul does not support
    # multiplication between complex and real tensors.
    if isinstance(a, ComplexTensor) or isinstance(b, ComplexTensor):
        return FC.matmul(a, b)
    elif is_torch_1_9_plus and (torch.is_complex(a) or torch.is_complex(b)):
        if not torch.is_complex(a):
            o_real = torch.matmul(a, b.real)
            o_imag = torch.matmul(a, b.imag)
            return torch.complex(o_real, o_imag)
        elif not torch.is_complex(b):
            o_real = torch.matmul(a.real, b)
            o_imag = torch.matmul(a.imag, b)
            return torch.complex(o_real, o_imag)
        else:
            return torch.matmul(a, b)
    else:
        return torch.matmul(a, b)


def trace(a: Union[torch.Tensor, ComplexTensor]):
    # NOTE (wangyou): until PyTorch 1.9.0, torch.trace does not
    # support bacth processing. Use FC.trace() as fallback.
    return FC.trace(a)


def reverse(a: Union[torch.Tensor, ComplexTensor], dim=0):
    if isinstance(a, ComplexTensor):
        return FC.reverse(a, dim=dim)
    else:
        return torch.flip(a, dims=(dim,))


def solve(b: Union[torch.Tensor, ComplexTensor], a: Union[torch.Tensor, ComplexTensor]):
    """Solve the linear equation ax = b."""
    # NOTE: Do not mix ComplexTensor and torch.complex in the input!
    # NOTE (wangyou): Until PyTorch 1.9.0, torch.solve does not support
    # mixed input with complex and real tensors.
    if isinstance(a, ComplexTensor) or isinstance(b, ComplexTensor):
        if isinstance(a, ComplexTensor) and isinstance(b, ComplexTensor):
            return FC.solve(b, a, return_LU=False)
        else:
            return matmul(inverse(a), b)
    elif is_torch_1_9_plus and (torch.is_complex(a) or torch.is_complex(b)):
        if torch.is_complex(a) and torch.is_complex(b):
            return torch.linalg.solve(a, b)
        else:
            return matmul(inverse(a), b)
    else:
        if is_torch_1_8_plus:
            return torch.linalg.solve(a, b)
        else:
            return torch.solve(b, a)[0]


def stack(seq: Sequence[Union[ComplexTensor, torch.Tensor]], *args, **kwargs):
    if not isinstance(seq, (list, tuple)):
        raise TypeError(
            "stack(): argument 'tensors' (position 1) must be tuple of Tensors, "
            "not Tensor"
        )
    if isinstance(seq[0], ComplexTensor):
        return FC.stack(seq, *args, **kwargs)
    else:
        return torch.stack(seq, *args, **kwargs)<|MERGE_RESOLUTION|>--- conflicted
+++ resolved
@@ -1,8 +1,4 @@
 """Beamformer module."""
-<<<<<<< HEAD
-from distutils.version import LooseVersion
-=======
->>>>>>> 09a254ec
 from typing import Sequence, Tuple, Union
 
 import torch
