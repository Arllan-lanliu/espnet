# Copyright 2020 Nagoya University (Tomoki Hayashi)
# Copyright 2021 Carnegie Mellon University (Jiatong Shi)
# Copyright 2022 Renmin University of China (Yuning Wu)
#  Apache 2.0  (http://www.apache.org/licenses/LICENSE-2.0)

"""Singing-voice-synthesis ESPnet model."""

from contextlib import contextmanager
from distutils.version import LooseVersion
from typing import Dict, Optional, Tuple

import torch
from typeguard import check_argument_types

from espnet2.layers.abs_normalize import AbsNormalize
from espnet2.layers.inversible_interface import InversibleInterface
from espnet2.svs.abs_svs import AbsSVS
from espnet2.svs.feats_extract.score_feats_extract import (
    FrameScoreFeats,
    SyllableScoreFeats,
)
from espnet2.train.abs_espnet_model import AbsESPnetModel
from espnet2.tts.feats_extract.abs_feats_extract import AbsFeatsExtract
from espnet.nets.pytorch_backend.nets_utils import pad_list

if LooseVersion(torch.__version__) >= LooseVersion("1.6.0"):
    from torch.cuda.amp import autocast
else:
    # Nothing to do if torch<1.6.0
    @contextmanager
    def autocast(enabled=True):  # NOQA
        yield


class ESPnetSVSModel(AbsESPnetModel):
    """ESPnet model for singing voice synthesis task."""

    def __init__(
        self,
        text_extract: Optional[AbsFeatsExtract],
        feats_extract: Optional[AbsFeatsExtract],
        score_feats_extract: Optional[AbsFeatsExtract],
        label_extract: Optional[AbsFeatsExtract],
        pitch_extract: Optional[AbsFeatsExtract],
        tempo_extract: Optional[AbsFeatsExtract],
        beat_extract: Optional[AbsFeatsExtract],
        energy_extract: Optional[AbsFeatsExtract],
        normalize: Optional[AbsNormalize and InversibleInterface],
        pitch_normalize: Optional[AbsNormalize and InversibleInterface],
        energy_normalize: Optional[AbsNormalize and InversibleInterface],
        svs: AbsSVS,
    ):
        """Initialize ESPnetSVSModel module."""
        assert check_argument_types()
        super().__init__()
        self.text_extract = text_extract
        self.feats_extract = feats_extract
        self.score_feats_extract = score_feats_extract
        self.label_extract = label_extract
        self.pitch_extract = pitch_extract
        self.tempo_extract = tempo_extract
        self.beat_extract = beat_extract
        self.energy_extract = energy_extract
        self.normalize = normalize
        self.pitch_normalize = pitch_normalize
        self.energy_normalize = energy_normalize
        self.svs = svs

    def forward(
        self,
        text: torch.Tensor,
        text_lengths: torch.Tensor,
        singing: torch.Tensor,
        singing_lengths: torch.Tensor,
        label_lab: Optional[torch.Tensor] = None,
        label_lab_lengths: Optional[torch.Tensor] = None,
        label_xml: Optional[torch.Tensor] = None,
        label_xml_lengths: Optional[torch.Tensor] = None,
        midi_lab: Optional[torch.Tensor] = None,
        midi_lab_lengths: Optional[torch.Tensor] = None,
        midi_xml: Optional[torch.Tensor] = None,
        midi_xml_lengths: Optional[torch.Tensor] = None,
        pitch: Optional[torch.Tensor] = None,
        pitch_lengths: Optional[torch.Tensor] = None,
        tempo_lab: Optional[torch.Tensor] = None,
        tempo_lab_lengths: Optional[torch.Tensor] = None,
        tempo_xml: Optional[torch.Tensor] = None,
        tempo_xml_lengths: Optional[torch.Tensor] = None,
        beat_lab: Optional[torch.Tensor] = None,
        beat_lab_lengths: Optional[torch.Tensor] = None,
        beat_xml: Optional[torch.Tensor] = None,
        beat_xml_lengths: Optional[torch.Tensor] = None,
        energy: Optional[torch.Tensor] = None,
        energy_lengths: Optional[torch.Tensor] = None,
        spembs: Optional[torch.Tensor] = None,
        sids: Optional[torch.Tensor] = None,
        lids: Optional[torch.Tensor] = None,
        flag_IsValid=False,
        **kwargs,
    ) -> Tuple[torch.Tensor, Dict[str, torch.Tensor], torch.Tensor]:
        """Caclualte outputs and return the loss tensor.

        Args:
            text (Tensor): Text index tensor (B, T_text).
            text_lengths (Tensor): Text length tensor (B,).
            singing (Tensor): Singing waveform tensor (B, T_wav).
            singing_lengths (Tensor): Singing length tensor (B,).
            label_lab (Optional[Tensor]): Label tensor. - phone id sequence
            label_lab_lengths (Optional[Tensor]): Label length tensor (B,).
            label_xml (Optional[Tensor]): Label tensor. - phone id sequence
            label_xml_lengths (Optional[Tensor]): Label length tensor (B,).
            midi_lab (Optional[Tensor]): Midi tensor.
            midi_lab_lengths (Optional[Tensor]): Midi length tensor (B,).
            midi_xml (Optional[Tensor]): Midi tensor.
            midi_xml_lengths (Optional[Tensor]): Midi length tensor (B,).
            pitch (Optional[Tensor]): Pitch tensor.
            pitch_lengths (Optional[Tensor]): Pitch length tensor (B,).
            tempo_lab (Optional[Tensor]): Tempo tensor.
            tempo_lab_lengths (Optional[Tensor]): Tempo length tensor (B,).
            tempo_xml (Optional[Tensor]): Tempo tensor.
            tempo_xml_lengths (Optional[Tensor]): Tempo length tensor (B,).
            beat_lab (Optional[Tensor]): Beat tensor.
            beat_lab_lengths (Optional[Tensor]): Beat length tensor (B,).
            beat_xml (Optional[Tensor]): Beat tensor.
            beat_xml_lengths (Optional[Tensor]): Beat length tensor (B,).
            energy (Optional[Tensor]): Energy tensor.
            energy_lengths (Optional[Tensor]): Energy length tensor (B,).
            spembs (Optional[Tensor]): Speaker embedding tensor (B, D).
            sids (Optional[Tensor]): Speaker ID tensor (B, 1).
            lids (Optional[Tensor]): Language ID tensor (B, 1).
            kwargs: "utt_id" is among the input.

        Returns:
            Tensor: Loss scalar tensor.
            Dict[str, float]: Statistics to be monitored.
            Tensor: Weight tensor to summarize losses.
        """
        with autocast(False):
            # Extract features
            if self.feats_extract is not None:
                feats, feats_lengths = self.feats_extract(
                    singing, singing_lengths
                )  # singing to spec feature (frame level)
            else:
                # Use precalculated feats (feats_type != raw case)
                feats, feats_lengths = singing, singing_lengths

            # Extract auxiliary features
            # score : 128 midi pitch
            # tempo : bpm
            # duration :
            #   input-> phone-id seqence
            #   output -> frame level(take mode from window) or syllable level
            ds = None
            if isinstance(self.score_feats_extract, FrameScoreFeats):
                (
                    label_lab_after,
                    label_lab_lengths_after,
                    midi_lab_after,
                    midi_lab_lengths_after,
                    tempo_lab_after,
                    tempo_lab_lengths_after,
                    beat_lab_after,
                    beat_lab_lengths_after,
                ) = self.score_feats_extract(
                    label=label_lab.unsqueeze(-1),
                    label_lengths=label_lab_lengths,
                    midi=midi_lab.unsqueeze(-1),
                    midi_lengths=midi_lab_lengths,
                    tempo=tempo_lab.unsqueeze(-1),
                    tempo_lengths=tempo_lab_lengths,
                    beat=beat_lab.unsqueeze(-1),
                    beat_lengths=beat_lab_lengths,
                )
                label_lab_after = label_lab_after[
                    :, : label_lab_lengths_after.max()
                ]  # for data-parallel

                # calculate durations, new text & text_length
                # Syllable Level duration info needs phone
                # NOTE(Shuai) Duplicate adjacent phones appear in text files sometimes
                # e.g. oniku_0000000000000000hato_0002
                # 10.951 11.107 sh
                # 11.107 11.336 i
                # 11.336 11.610 i
                # 11.610 11.657 k
                _text_cal = []
                _text_length_cal = []
                ds = []
                for i, _ in enumerate(label_lab_lengths_after):
                    _phone = label_lab_after[i, : label_lab_lengths_after[i]]

                    _output, counts = torch.unique_consecutive(
                        _phone, return_counts=True
                    )

                    _text_cal.append(_output)
                    _text_length_cal.append(len(_output))
                    ds.append(counts)
                ds = pad_list(ds, pad_value=0).to(text.device)
                text = pad_list(_text_cal, pad_value=0).to(
                    text.device, dtype=torch.long
                )
                text_lengths = torch.tensor(_text_length_cal).to(text.device)

                (
                    label_xml_after,
                    label_xml_lengths_after,
                    midi_xml_after,
                    midi_xml_lengths_after,
                    tempo_xml_after,
                    tempo_xml_lengths_after,
                    beat_xml_after,
                    beat_xml_lengths_after,
                ) = self.score_feats_extract(
                    label=label_xml.unsqueeze(-1),
                    label_lengths=label_xml_lengths,
                    midi=midi_xml.unsqueeze(-1),
                    midi_lengths=midi_xml_lengths,
                    tempo=tempo_xml.unsqueeze(-1),
                    tempo_lengths=tempo_xml_lengths,
                    beat=beat_xml.unsqueeze(-1),
                    beat_lengths=beat_xml_lengths,
                )

            elif isinstance(self.score_feats_extract, SyllableScoreFeats):
                extractMethod_frame = FrameScoreFeats(
                    fs=self.score_feats_extract.fs,
                    n_fft=self.score_feats_extract.n_fft,
                    win_length=self.score_feats_extract.win_length,
                    hop_length=self.score_feats_extract.hop_length,
                    window=self.score_feats_extract.window,
                    center=self.score_feats_extract.center,
                )

                (
                    labelFrame_lab,
                    labelFrame_lab_lengths,
                    midiFrame_lab,
                    midiFrame_lab_lengths,
                    tempoFrame_lab,
                    tempoFrame_lab_lengths,
                    beatFrame_lab,
                    beatFrame_lab_lengths,
                ) = extractMethod_frame(
                    label=label_lab.unsqueeze(-1),
                    label_lengths=label_lab_lengths,
                    midi=midi_lab.unsqueeze(-1),
                    midi_lengths=midi_lab_lengths,
                    tempo=tempo_lab.unsqueeze(-1),
                    tempo_lengths=tempo_lab_lengths,
                    beat=beat_lab.unsqueeze(-1),
                    beat_lengths=beat_lab_lengths,
                )

                labelFrame_lab = labelFrame_lab[
                    :, : labelFrame_lab_lengths.max()
                ]  # for data-parallel
                midiFrame_lab = midiFrame_lab[
                    :, : midiFrame_lab_lengths.max()
                ]  # for data-parallel

                # Extract Syllable Level label, midi, tempo, beat from Frame Level
                (
                    label_lab_after,
                    label_lab_lengths_after,
                    midi_lab_after,
                    midi_lab_lengths_after,
                    tempo_lab_after,
                    tempo_lab_lengths_after,
                    beat_lab_after,
                    beat_lab_lengths_after,
                ) = self.score_feats_extract(
                    label=labelFrame_lab,
                    label_lengths=labelFrame_lab_lengths,
                    midi=midiFrame_lab,
                    midi_lengths=midiFrame_lab_lengths,
                    tempo=tempoFrame_lab,
                    tempo_lengths=tempoFrame_lab_lengths,
                    beat=beatFrame_lab,
                    beat_lengths=beatFrame_lab_lengths,
                )

                (
                    labelFrame_xml,
                    labelFrame_xml_lengths,
                    midiFrame_xml,
                    midiFrame_xml_lengths,
                    tempoFrame_xml,
                    tempoFrame_xml_lengths,
                    beatFrame_xml,
                    beatFrame_xml_lengths,
                ) = extractMethod_frame(
                    label=label_xml.unsqueeze(-1),
                    label_lengths=label_xml_lengths,
                    midi=midi_xml.unsqueeze(-1),
                    midi_lengths=midi_xml_lengths,
                    tempo=tempo_xml.unsqueeze(-1),
                    tempo_lengths=tempo_xml_lengths,
                    beat=beat_xml.unsqueeze(-1),
                    beat_lengths=beat_xml_lengths,
                )

                labelFrame_xml = labelFrame_xml[
                    :, : labelFrame_xml_lengths.max()
                ]  # for data-parallel
                midiFrame_xml = midiFrame_xml[
                    :, : midiFrame_xml_lengths.max()
                ]  # for data-parallel

                # Extract Syllable Level label, midi, tempo, beat from Frame Level
                (
                    label_xml_after,
                    label_xml_lengths_after,
                    midi_xml_after,
                    midi_xml_lengths_after,
                    tempo_xml_after,
                    tempo_xml_lengths_after,
                    beat_xml_after,
                    beat_xml_lengths_after,
                ) = self.score_feats_extract(
                    label=labelFrame_xml,
                    label_lengths=labelFrame_xml_lengths,
                    midi=midiFrame_xml,
                    midi_lengths=midiFrame_xml_lengths,
                    tempo=tempoFrame_xml,
                    tempo_lengths=tempoFrame_xml_lengths,
                    beat=beatFrame_xml,
                    beat_lengths=beatFrame_xml_lengths,
                )

                # calculate durations for feature mapping
                # Syllable Level duration info needs phone & midi
                ds = []
                for i, _ in enumerate(labelFrame_lab_lengths):
                    assert labelFrame_lab_lengths[i] == midiFrame_lab_lengths[i]
                    assert label_lab_lengths[i] == midi_lab_lengths[i]

                    frame_length = labelFrame_lab_lengths[i]
                    _phoneFrame = labelFrame_lab[i, :frame_length]
                    _midiFrame = midiFrame_lab[i, :frame_length]

                    # Clean _phoneFrame & _midiFrame
                    for index in range(frame_length):
                        if _phoneFrame[index] == 0 and _midiFrame[index] == 0:
                            frame_length -= 1
                            feats_lengths[i] -= 1

                    syllable_length = label_lab_lengths_after[i]
                    _phoneSyllable = label_lab_after[i, :syllable_length]
                    _midiSyllable = midi_lab_after[i, :syllable_length]

                    start_index = 0
                    ds_tmp = []
                    flag_finish = 0
                    for index in range(syllable_length):
                        _findPhone = _phoneSyllable[index]
                        _findMidi = _midiSyllable[index]
                        _length = 0
                        if flag_finish == 1:
                            # Remove unused note(label = 0, midi = 0)
                            for xml_index in range(index, label_xml_lengths_after[i]):
                                assert label_xml_after[i][xml_index] == 0
                                assert midi_xml_after[i][xml_index] == 0
                                tempo_xml_after[i][xml_index] = 0
                                beat_xml_after[i][xml_index] = 0
                            # Fix error in _phoneSyllable & _midiSyllable
                            assert label_lab_after[i, index] == 0
                            assert midi_lab_after[i, index] == 0
                            tempo_lab_after[i, index] = 0
                            beat_lab_after[i, index] = 0
                            label_lab_lengths_after[i] -= 1
                            midi_lab_lengths_after[i] -= 1
                            tempo_lab_lengths_after[i] -= 1
                            beat_lab_lengths_after[i] -= 1
                            label_xml_lengths_after[i] = label_lab_lengths_after[i]
                            midi_xml_lengths_after[i] = midi_lab_lengths_after[i]
                            tempo_xml_lengths_after[i] = tempo_lab_lengths_after[i]
                            beat_xml_lengths_after[i] = beat_lab_lengths_after[i]
                        else:
                            if (
                                _findPhone != label_xml_after[i][index]
                                or _findMidi != midi_xml_after[i][index]
                            ):
                                for xml_start in range(
                                    index + 1, label_xml_lengths_after[i] - 1
                                ):
                                    if (
                                        _findPhone == label_xml_after[i][xml_start]
                                        and _findMidi == midi_xml_after[i][xml_start]
                                    ):
                                        delta = xml_start - index
                                        for xml_index in range(
                                            index, label_xml_lengths_after[i] - delta
                                        ):
                                            label_xml_after[i][
                                                xml_index
                                            ] = label_xml_after[i][xml_index + delta]
                                            midi_xml_after[i][
                                                xml_index
                                            ] = midi_xml_after[i][xml_index + delta]
                                            tempo_xml_after[i][
                                                xml_index
                                            ] = tempo_xml_after[i][xml_index + delta]
                                            beat_xml_after[i][
                                                xml_index
                                            ] = beat_xml_after[i][xml_index + delta]
                                        for xml_index in range(
                                            label_xml_lengths_after[i] - delta,
                                            label_xml_lengths_after[i],
                                        ):
                                            label_xml_after[i][xml_index] = 0
                                            midi_xml_after[i][xml_index] = 0
                                            tempo_xml_after[i][xml_index] = 0
                                            beat_xml_after[i][xml_index] = 0
                                        break
                                assert _findPhone == label_xml_after[i][index]
                                assert _findMidi == midi_xml_after[i][index]
                            for indexFrame in range(start_index, frame_length):
                                if (
                                    _phoneFrame[indexFrame] == _findPhone
                                    and _midiFrame[indexFrame] == _findMidi
                                ):
                                    _length += 1
                                else:
                                    ds_tmp.append(_length)
                                    start_index = indexFrame
                                    break
                                if indexFrame == frame_length - 1:
                                    flag_finish = 1
                                    ds_tmp.append(_length)
                                    start_index = indexFrame
                                    if syllable_length < label_xml_lengths_after[i]:
                                        for xml_index in range(
                                            syllable_length, label_xml_lengths_after[i]
                                        ):
                                            assert label_xml_after[i][xml_index] == 0
                                            assert midi_xml_after[i][xml_index] == 0
                                            tempo_xml_after[i][xml_index] == 0
                                            beat_xml_after[i][xml_index] == 0
                                        label_xml_lengths_after[
                                            i
                                        ] = label_lab_lengths_after[i]
                                        midi_xml_lengths_after[
                                            i
                                        ] = midi_lab_lengths_after[i]
                                        tempo_xml_lengths_after[
                                            i
                                        ] = tempo_lab_lengths_after[i]
                                        beat_xml_lengths_after[
                                            i
                                        ] = beat_lab_lengths_after[i]
                                    break
                    assert (
                        sum(ds_tmp) == frame_length and sum(ds_tmp) == feats_lengths[i]
                    )

                    ds.append(torch.tensor(ds_tmp))
                ds = pad_list(ds, pad_value=0).to(label_lab_after.device)

            #
            if self.pitch_extract is not None and pitch is None:
                pitch, pitch_lengths = self.pitch_extract(
                    input=singing,
                    input_lengths=singing_lengths,
                    feats_lengths=feats_lengths,
                )

            if self.energy_extract is not None and energy is None:
                energy, energy_lengths = self.energy_extract(
                    singing,
                    singing_lengths,
                    feats_lengths=feats_lengths,
                    durations=label_lab,
                    durations_lengths=label_lab_lengths,
                )

            # Normalize
            if self.normalize is not None:
                feats, feats_lengths = self.normalize(feats, feats_lengths)
            if self.pitch_normalize is not None:
                pitch, pitch_lengths = self.pitch_normalize(pitch, pitch_lengths)
            if self.energy_normalize is not None:
                energy, energy_lengths = self.energy_normalize(energy, energy_lengths)

        # Make batch for svs inputs
        batch = dict(
            text=text,
            text_lengths=text_lengths,
            feats=feats,
            feats_lengths=feats_lengths,
            flag_IsValid=flag_IsValid,
        )

        if spembs is not None:
            batch.update(spembs=spembs)
        if sids is not None:
            batch.update(sids=sids)
        if lids is not None:
            batch.update(lids=lids)
        if midi_lab_after is not None and pitch is None:
            midi_lab = midi_lab_after.to(dtype=torch.long)
            batch.update(midi_lab=midi_lab, midi_lab_lengths=midi_lab_lengths_after)
        if midi_xml_after is not None and pitch is None:
            midi_xml = midi_xml_after.to(dtype=torch.long)
            batch.update(midi_xml=midi_xml, midi_xml_lengths=midi_xml_lengths_after)
        if label_lab_after is not None:
            label_lab = label_lab_after.to(dtype=torch.long)
            batch.update(label_lab=label_lab, label_lab_lengths=label_lab_lengths_after)
        if label_xml_after is not None:
            label_xml = label_xml_after.to(dtype=torch.long)
            batch.update(label_xml=label_xml, label_xml_lengths=label_xml_lengths_after)
        if tempo_lab_after is not None:
            tempo_lab = tempo_lab_after.to(dtype=torch.long)
            batch.update(tempo_lab=tempo_lab, tempo_lab_lengths=tempo_lab_lengths_after)
        if tempo_xml_after is not None:
            tempo_xml = tempo_xml_after.to(dtype=torch.long)
            batch.update(tempo_xml=tempo_xml, tempo_xml_lengths=tempo_xml_lengths_after)
        if beat_lab_after is not None:
            beat_lab = beat_lab_after.to(dtype=torch.long)
            batch.update(beat_lab=beat_lab, beat_lab_lengths=beat_lab_lengths_after)
        if beat_xml_after is not None:
            beat_xml = beat_xml_after.to(dtype=torch.long)
            batch.update(beat_xml=beat_xml, beat_xml_lengths=beat_xml_lengths_after)
        if ds is not None:
            batch.update(ds=ds)
        if self.pitch_extract is not None and pitch is not None:
            batch.update(midi=pitch, midi_lengths=pitch_lengths)
        if self.energy_extract is not None and energy is not None:
            batch.update(energy=energy, energy_lengths=energy_lengths)
        if self.svs.require_raw_singing:
            batch.update(singing=singing, singing_lengths=singing_lengths)
        return self.svs(**batch)

    def collect_feats(
        self,
        text: torch.Tensor,
        text_lengths: torch.Tensor,
        singing: torch.Tensor,
        singing_lengths: torch.Tensor,
        label_lab: Optional[torch.Tensor] = None,
        label_lab_lengths: Optional[torch.Tensor] = None,
        label_xml: Optional[torch.Tensor] = None,
        label_xml_lengths: Optional[torch.Tensor] = None,
        midi_lab: Optional[torch.Tensor] = None,
        midi_lab_lengths: Optional[torch.Tensor] = None,
        midi_xml: Optional[torch.Tensor] = None,
        midi_xml_lengths: Optional[torch.Tensor] = None,
        pitch: Optional[torch.Tensor] = None,
        pitch_lengths: Optional[torch.Tensor] = None,
        tempo_lab: Optional[torch.Tensor] = None,
        tempo_lab_lengths: Optional[torch.Tensor] = None,
        tempo_xml: Optional[torch.Tensor] = None,
        tempo_xml_lengths: Optional[torch.Tensor] = None,
        beat_lab: Optional[torch.Tensor] = None,
        beat_lab_lengths: Optional[torch.Tensor] = None,
        beat_xml: Optional[torch.Tensor] = None,
        beat_xml_lengths: Optional[torch.Tensor] = None,
        energy: Optional[torch.Tensor] = None,
        energy_lengths: Optional[torch.Tensor] = None,
        spembs: Optional[torch.Tensor] = None,
        sids: Optional[torch.Tensor] = None,
        lids: Optional[torch.Tensor] = None,
        **kwargs,
    ) -> Dict[str, torch.Tensor]:
        """Caclualte features and return them as a dict.

        Args:
            text (Tensor): Text index tensor (B, T_text).
            text_lengths (Tensor): Text length tensor (B,).
            singing (Tensor): Singing waveform tensor (B, T_wav).
            singing_lengths (Tensor): Singing length tensor (B,).
            label_lab (Optional[Tensor]): Label tensor. - phone id sequence
            label_lab_lengths (Optional[Tensor]): Label length tensor (B,).
            label_xml (Optional[Tensor]): Label tensor. - phone id sequence
            label_xml_lengths (Optional[Tensor]): Label length tensor (B,).
            midi_lab (Optional[Tensor]): Midi tensor.
            midi_lab_lengths (Optional[Tensor]): Midi length tensor (B,).
            midi_xml (Optional[Tensor]): Midi tensor.
            midi_xml_lengths (Optional[Tensor]): Midi length tensor (B,).
            pitch (Optional[Tensor]): Pitch tensor.
            pitch_lengths (Optional[Tensor]): Pitch length tensor (B,).
            tempo_lab (Optional[Tensor]): Tempo tensor.
            tempo_lab_lengths (Optional[Tensor]): Tempo length tensor (B,).
            tempo_xml (Optional[Tensor]): Tempo tensor.
            tempo_xml_lengths (Optional[Tensor]): Tempo length tensor (B,).
            beat_lab (Optional[Tensor]): Beat tensor.
            beat_lab_lengths (Optional[Tensor]): Beat length tensor (B,).
            beat_xml (Optional[Tensor]): Beat tensor.
            beat_xml_lengths (Optional[Tensor]): Beat length tensor (B,).
            energy (Optional[Tensor): Energy tensor.
            energy_lengths (Optional[Tensor): Energy length tensor (B,).
            spembs (Optional[Tensor]): Speaker embedding tensor (B, D).
            sids (Optional[Tensor]): Speaker ID tensor (B, 1).
            lids (Optional[Tensor]): Language ID tensor (B, 1).

        Returns:
            Dict[str, Tensor]: Dict of features.
        """
        if self.feats_extract is not None:
            feats, feats_lengths = self.feats_extract(singing, singing_lengths)
        else:
            # Use precalculated feats (feats_type != raw case)
            feats, feats_lengths = singing, singing_lengths

        if self.score_feats_extract is not None:
            (
                label_lab_after,
                label_lab_lengths_after,
                midi_lab_after,
                midi_lab_lengths_after,
                tempo_lab_after,
                tempo_lab_lengths_after,
                beat_lab_after,
                beat_lab_lengths_after,
            ) = self.score_feats_extract(
                label=label_lab.unsqueeze(-1),
                label_lengths=label_lab_lengths,
                midi=midi_lab.unsqueeze(-1),
                midi_lengths=midi_lab_lengths,
                tempo=tempo_lab.unsqueeze(-1),
                tempo_lengths=tempo_lab_lengths,
                beat=beat_lab.unsqueeze(-1),
                beat_lengths=beat_lab_lengths,
            )
            (
                label_xml_after,
                label_xml_lengths_after,
                midi_xml_after,
                midi_xml_lengths_after,
                tempo_xml_after,
                tempo_xml_lengths_after,
                beat_xml_after,
                beat_xml_lengths_after,
            ) = self.score_feats_extract(
                label=label_xml.unsqueeze(-1),
                label_lengths=label_xml_lengths,
                midi=midi_xml.unsqueeze(-1),
                midi_lengths=midi_xml_lengths,
                tempo=tempo_xml.unsqueeze(-1),
                tempo_lengths=tempo_xml_lengths,
                beat=beat_xml.unsqueeze(-1),
                beat_lengths=beat_xml_lengths,
            )

        if self.pitch_extract is not None:
            pitch, pitch_lengths = self.pitch_extract(
                input=pitch.unsqueeze(-1),
                input_lengths=pitch_lengths,
            )
        if self.energy_extract is not None:
            energy, energy_lengths = self.energy_extract(
                singing,
                singing_lengths,
                feats_lengths=feats_lengths,
                durations=label_lab,
                durations_lengths=label_lab_lengths,
            )

        # store in dict
        feats_dict = dict(feats=feats, feats_lengths=feats_lengths)
        if pitch is not None:
            feats_dict.update(pitch=pitch, pitch_lengths=pitch_lengths)
        if energy is not None:
            feats_dict.update(energy=energy, energy_lengths=energy_lengths)

        return feats_dict

    def inference(
        self,
        text: torch.Tensor,
        singing: Optional[torch.Tensor] = None,
        label_lab: Optional[torch.Tensor] = None,
        label_xml: Optional[torch.Tensor] = None,
        midi_lab: Optional[torch.Tensor] = None,
        midi_xml: Optional[torch.Tensor] = None,
        tempo_lab: Optional[torch.Tensor] = None,
        tempo_xml: Optional[torch.Tensor] = None,
        beat_lab: Optional[torch.Tensor] = None,
        beat_xml: Optional[torch.Tensor] = None,
        pitch: Optional[torch.Tensor] = None,
        energy: Optional[torch.Tensor] = None,
        spembs: Optional[torch.Tensor] = None,
        sids: Optional[torch.Tensor] = None,
        lids: Optional[torch.Tensor] = None,
        **decode_config,
    ) -> Dict[str, torch.Tensor]:
        """Caclualte features and return them as a dict.

        Args:
            text (Tensor): Text index tensor (T_text).
            singing (Tensor): Singing waveform tensor (T_wav).
            spembs (Optional[Tensor]): Speaker embedding tensor (D,).
            sids (Optional[Tensor]): Speaker ID tensor (1,).
            lids (Optional[Tensor]): Language ID tensor (1,).
            label (Optional[Tensor): Duration tensor.
            pitch (Optional[Tensor): Pitch tensor.
            tempo (Optional[Tensor): Tempo tensor.
            beat (Optional[Tensor): Beat tensor.
            energy (Optional[Tensor): Energy tensor.

        Returns:
            Dict[str, Tensor]: Dict of outputs.
        """
        label_lab_lengths = torch.tensor([len(label_lab)])
        midi_lab_lengths = torch.tensor([len(midi_lab)])
        tempo_lab_lengths = torch.tensor([len(tempo_lab)])
        beat_lab_lengths = torch.tensor([len(beat_lab)])
        assert (
            label_lab_lengths == midi_lab_lengths
            and label_lab_lengths == tempo_lab_lengths
            and tempo_lab_lengths == beat_lab_lengths
        )

        label_xml_lengths = torch.tensor([len(label_xml)])
        midi_xml_lengths = torch.tensor([len(midi_xml)])
        tempo_xml_lengths = torch.tensor([len(tempo_xml)])
        beat_xml_lengths = torch.tensor([len(beat_xml)])
        assert (
            label_xml_lengths == midi_xml_lengths
            and label_xml_lengths == tempo_xml_lengths
            and tempo_xml_lengths == beat_xml_lengths
        )

        # unsqueeze of singing needed otherwise causing error in STFT dimension
        # for data-parallel
        text = text.unsqueeze(0)
        label_lab = label_lab.unsqueeze(0)
        midi_lab = midi_lab.unsqueeze(0)
        tempo_lab = tempo_lab.unsqueeze(0)
        beat_lab = beat_lab.unsqueeze(0)

        label_xml = label_xml.unsqueeze(0)
        midi_xml = midi_xml.unsqueeze(0)
        tempo_xml = tempo_xml.unsqueeze(0)
        beat_xml = beat_xml.unsqueeze(0)

        # Extract auxiliary features
        # score : 128 midi pitch
        # tempo : bpm
        # duration :
        #   input-> phone-id seqence
        #   output -> frame level or syllable level
        ds = None
        batch_size = text.size(0)
        assert batch_size == 1
        if isinstance(self.score_feats_extract, FrameScoreFeats):
            (
                label_lab_after,
                label_lab_lengths_after,
                midi_lab_after,
                midi_lab_lengths_after,
                tempo_lab_after,
                tempo_lab_lengths_after,
                beat_lab_after,
                beat_lab_lengths_after,
            ) = self.score_feats_extract(
                label=label_lab.unsqueeze(-1),
                label_lengths=label_lab_lengths,
                midi=midi_lab.unsqueeze(-1),
                midi_lengths=midi_lab_lengths,
                tempo=tempo_lab.unsqueeze(-1),
                tempo_lengths=tempo_lab_lengths,
                beat=beat_lab.unsqueeze(-1),
                beat_lengths=beat_lab_lengths,
            )

            # calculate durations, new text & text_length
            # Syllable Level duration info needs phone
            # NOTE(Shuai) Duplicate adjacent phones will appear in text files sometimes
            # e.g. oniku_0000000000000000hato_0002
            # 10.951 11.107 sh
            # 11.107 11.336 i
            # 11.336 11.610 i
            # 11.610 11.657 k
            _text_cal = []
            _text_length_cal = []
            ds = []
            for i in range(batch_size):
                _phone = label_lab_after[i]

                _output, counts = torch.unique_consecutive(_phone, return_counts=True)

                _text_cal.append(_output)
                _text_length_cal.append(len(_output))
                ds.append(counts)
            ds = pad_list(ds, pad_value=0).to(text.device)
            text = pad_list(_text_cal, pad_value=0).to(text.device, dtype=torch.long)

            (
                label_xml_after,
                label_xml_lengths_after,
                midi_xml_after,
                midi_xml_lengths_after,
                tempo_xml_after,
                tempo_xml_lengths_after,
                beat_xml_after,
                beat_xml_lengths_after,
            ) = self.score_feats_extract(
                label=label_xml.unsqueeze(-1),
                label_lengths=label_xml_lengths,
                midi=midi_xml.unsqueeze(-1),
                midi_lengths=midi_xml_lengths,
                tempo=tempo_xml.unsqueeze(-1),
                tempo_lengths=tempo_xml_lengths,
                beat=beat_xml.unsqueeze(-1),
                beat_lengths=beat_xml_lengths,
            )

        elif isinstance(self.score_feats_extract, SyllableScoreFeats):
            extractMethod_frame = FrameScoreFeats(
                fs=self.score_feats_extract.fs,
                n_fft=self.score_feats_extract.n_fft,
                win_length=self.score_feats_extract.win_length,
                hop_length=self.score_feats_extract.hop_length,
                window=self.score_feats_extract.window,
                center=self.score_feats_extract.center,
            )

            (
                labelFrame_lab,
                labelFrame_lab_lengths,
                midiFrame_lab,
                midiFrame_lab_lengths,
                tempoFrame_lab,
                tempoFrame_lab_lengths,
                beatFrame_lab,
                beatFrame_lab_lengths,
            ) = extractMethod_frame(
                label=label_lab.unsqueeze(-1),
                label_lengths=label_lab_lengths,
                midi=midi_lab.unsqueeze(-1),
                midi_lengths=midi_lab_lengths,
                tempo=tempo_lab.unsqueeze(-1),
                tempo_lengths=tempo_lab_lengths,
                beat=beat_lab.unsqueeze(-1),
                beat_lengths=beat_lab_lengths,
            )

            labelFrame_lab = labelFrame_lab[
                :, : labelFrame_lab_lengths.max()
            ]  # for data-parallel
            midiFrame_lab = midiFrame_lab[
                :, : midiFrame_lab_lengths.max()
            ]  # for data-parallel

            # Extract Syllable Level label, midi, tempo, beat from Frame Level
            (
                label_lab_after,
                label_lab_lengths_after,
                midi_lab_after,
                midi_lab_lengths_after,
                tempo_lab_after,
                tempo_lab_lengths_after,
                beat_lab_after,
                beat_lab_lengths_after,
            ) = self.score_feats_extract(
                label=labelFrame_lab,
                label_lengths=labelFrame_lab_lengths,
                midi=midiFrame_lab,
                midi_lengths=midiFrame_lab_lengths,
                tempo=tempoFrame_lab,
                tempo_lengths=tempoFrame_lab_lengths,
                beat=beatFrame_lab,
                beat_lengths=beatFrame_lab_lengths,
            )

            (
                labelFrame_xml,
                labelFrame_xml_lengths,
                midiFrame_xml,
                midiFrame_xml_lengths,
                tempoFrame_xml,
                tempoFrame_xml_lengths,
                beatFrame_xml,
                beatFrame_xml_lengths,
            ) = extractMethod_frame(
                label=label_xml.unsqueeze(-1),
                label_lengths=label_xml_lengths,
                midi=midi_xml.unsqueeze(-1),
                midi_lengths=midi_xml_lengths,
                tempo=tempo_xml.unsqueeze(-1),
                tempo_lengths=tempo_xml_lengths,
                beat=beat_xml.unsqueeze(-1),
                beat_lengths=beat_xml_lengths,
            )

            labelFrame_xml = labelFrame_xml[
                :, : labelFrame_xml_lengths.max()
            ]  # for data-parallel
            midiFrame_xml = midiFrame_xml[
                :, : midiFrame_xml_lengths.max()
            ]  # for data-parallel

            # Extract Syllable Level label, midi, tempo, beat from Frame Level
            (
                label_xml_after,
                label_xml_lengths_after,
                midi_xml_after,
                midi_xml_lengths_after,
                tempo_xml_after,
                tempo_xml_lengths_after,
                beat_xml_after,
                beat_xml_lengths_after,
            ) = self.score_feats_extract(
                label=labelFrame_xml,
                label_lengths=labelFrame_xml_lengths,
                midi=midiFrame_xml,
                midi_lengths=midiFrame_xml_lengths,
                tempo=tempoFrame_xml,
                tempo_lengths=tempoFrame_xml_lengths,
                beat=beatFrame_xml,
                beat_lengths=beatFrame_xml_lengths,
            )

            # calculate durations, represent syllable encoder outputs to feats mapping
            # Syllable Level duration info needs phone & midi
            ds = []
            for i, _ in enumerate(labelFrame_lab_lengths):
                assert labelFrame_lab_lengths[i] == midiFrame_lab_lengths[i]
                assert label_lab_lengths[i] == midi_lab_lengths[i]

                frame_length = labelFrame_lab_lengths[i]
                _phoneFrame = labelFrame_lab[i, :frame_length]
                _midiFrame = midiFrame_lab[i, :frame_length]

                # Clean _phoneFrame & _midiFrame
                for index in range(frame_length):
                    if _phoneFrame[index] == 0 and _midiFrame[index] == 0:
                        frame_length -= 1

                syllable_length = label_lab_lengths_after[i]
                _phoneSyllable = label_lab_after[i, :syllable_length]
                _midiSyllable = midi_lab_after[i, :syllable_length]

                start_index = 0
                ds_tmp = []
                flag_finish = 0
                for index in range(syllable_length):
                    _findPhone = _phoneSyllable[index]
                    _findMidi = _midiSyllable[index]
                    _length = 0
                    if flag_finish == 1:
                        # Remove unused note(label = 0, midi = 0)
                        for xml_index in range(index, label_xml_lengths_after[i]):
                            assert label_xml_after[i][xml_index] == 0
                            assert midi_xml_after[i][xml_index] == 0
                            tempo_xml_after[i][xml_index] = 0
                            beat_xml_after[i][xml_index] = 0
                        # Fix error in _phoneSyllable & _midiSyllable
                        assert label_lab_after[i, index] == 0
                        assert midi_lab_after[i, index] == 0
                        tempo_lab_after[i, index] = 0
                        beat_lab_after[i, index] = 0
                        label_lab_lengths_after[i] -= 1
                        midi_lab_lengths_after[i] -= 1
                        tempo_lab_lengths_after[i] -= 1
                        beat_lab_lengths_after[i] -= 1
                        label_xml_lengths_after[i] = label_lab_lengths_after[i]
                        midi_xml_lengths_after[i] = midi_lab_lengths_after[i]
                        tempo_xml_lengths_after[i] = tempo_lab_lengths_after[i]
                        beat_xml_lengths_after[i] = beat_lab_lengths_after[i]
                    else:
                        if (
                            _findPhone != label_xml_after[i][index]
                            or _findMidi != midi_xml_after[i][index]
                        ):
                            for xml_start in range(
                                index + 1, label_xml_lengths_after[i] - 1
                            ):
                                if (
                                    _findPhone == label_xml_after[i][xml_start]
                                    and _findMidi == midi_xml_after[i][xml_start]
                                ):
                                    delta = xml_start - index
                                    for xml_index in range(
                                        index, label_xml_lengths_after[i] - delta
                                    ):
                                        label_xml_after[i][xml_index] = label_xml_after[
                                            i
                                        ][xml_index + delta]
                                        midi_xml_after[i][xml_index] = midi_xml_after[
                                            i
                                        ][xml_index + delta]
                                        tempo_xml_after[i][xml_index] = tempo_xml_after[
                                            i
                                        ][xml_index + delta]
                                        beat_xml_after[i][xml_index] = beat_xml_after[
                                            i
                                        ][xml_index + delta]
                                    for xml_index in range(
                                        label_xml_lengths_after[i] - delta,
                                        label_xml_lengths_after[i],
                                    ):
                                        label_xml_after[i][xml_index] = 0
                                        midi_xml_after[i][xml_index] = 0
                                        tempo_xml_after[i][xml_index] = 0
                                        beat_xml_after[i][xml_index] = 0
                                    break
                            assert _findPhone == label_xml_after[i][index]
                            assert _findMidi == midi_xml_after[i][index]
                        for indexFrame in range(start_index, frame_length):
                            if (
                                _phoneFrame[indexFrame] == _findPhone
                                and _midiFrame[indexFrame] == _findMidi
                            ):
                                _length += 1
                            else:
                                ds_tmp.append(_length)
                                start_index = indexFrame
                                break
                            if indexFrame == frame_length - 1:
                                flag_finish = 1
                                ds_tmp.append(_length)
                                start_index = indexFrame
                                if syllable_length < label_xml_lengths_after[i]:
                                    for xml_index in range(
                                        syllable_length, label_xml_lengths_after[i]
                                    ):
                                        assert label_xml_after[i][xml_index] == 0
                                        assert midi_xml_after[i][xml_index] == 0
                                        tempo_xml_after[i][xml_index] == 0
                                        beat_xml_after[i][xml_index] == 0
                                    label_xml_lengths_after[
                                        i
                                    ] = label_lab_lengths_after[i]
                                    midi_xml_lengths_after[i] = midi_lab_lengths_after[
                                        i
                                    ]
                                    tempo_xml_lengths_after[
                                        i
                                    ] = tempo_lab_lengths_after[i]
                                    beat_xml_lengths_after[i] = beat_lab_lengths_after[
                                        i
                                    ]
                                break
<<<<<<< HEAD
=======

>>>>>>> 8adae53c
                assert sum(ds_tmp) == frame_length

                ds.append(torch.tensor(ds_tmp))
            ds = pad_list(ds, pad_value=0).to(label_lab_after.device)

        input_dict = dict(text=text)

        if midi_lab_after is not None and pitch is None:
            midi_lab = midi_lab_after.to(dtype=torch.long)
            input_dict["midi_lab"] = midi_lab
        if midi_xml_after is not None and pitch is None:
            midi_xml = midi_xml_after.to(dtype=torch.long)
            input_dict["midi_xml"] = midi_xml
        if label_lab_after is not None:
            label_lab = label_lab_after.to(dtype=torch.long)
            input_dict["label_lab"] = label_lab
        if label_xml_after is not None:
            label_xml = label_xml_after.to(dtype=torch.long)
            input_dict["label_xml"] = label_xml
        if ds is not None:
            input_dict.update(ds=ds)
        if tempo_lab_after is not None:
            tempo_lab = tempo_lab_after.to(dtype=torch.long)
            input_dict.update(tempo_lab=tempo_lab)
        if tempo_xml_after is not None:
            tempo_xml = tempo_xml_after.to(dtype=torch.long)
            input_dict.update(tempo_xml=tempo_xml)
        if beat_lab_after is not None:
            beat_lab = beat_lab_after.to(dtype=torch.long)
            input_dict.update(beat_lab=beat_lab)
        if beat_xml_after is not None:
            beat_xml = beat_xml_after.to(dtype=torch.long)
            input_dict.update(beat_xml=beat_xml)
        if spembs is not None:
            input_dict.update(spembs=spembs)
        if sids is not None:
            input_dict.update(sids=sids)
        if lids is not None:
            input_dict.update(lids=lids)

        outs, probs, att_ws = self.svs.inference(**input_dict)

        if self.normalize is not None:
            # NOTE: normalize.inverse is in-place operation
            outs_denorm = self.normalize.inverse(outs.clone()[None])[0][0]
        else:
            outs_denorm = outs

        return outs, outs_denorm, probs, att_ws<|MERGE_RESOLUTION|>--- conflicted
+++ resolved
@@ -1034,10 +1034,6 @@
                                         i
                                     ]
                                 break
-<<<<<<< HEAD
-=======
-
->>>>>>> 8adae53c
                 assert sum(ds_tmp) == frame_length
 
                 ds.append(torch.tensor(ds_tmp))
