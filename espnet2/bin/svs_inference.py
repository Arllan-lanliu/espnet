#!/usr/bin/env python3

"""Script to run the inference of singing-voice-synthesis model."""

import argparse
import logging
import shutil
import sys
import time
from pathlib import Path
from typing import Any, Dict, Optional, Sequence, Tuple, Union

import numpy as np
import soundfile as sf
import torch
from packaging.version import parse as V
from typeguard import typechecked

from espnet2.fileio.npy_scp import NpyScpWriter
from espnet2.gan_svs.vits import VITS
from espnet2.svs.singing_tacotron.singing_tacotron import singing_tacotron
from espnet2.tasks.gan_svs import GANSVSTask
from espnet2.tasks.svs import SVSTask
from espnet2.torch_utils.device_funcs import to_device
from espnet2.torch_utils.set_all_random_seed import set_all_random_seed
from espnet2.tts.utils import DurationCalculator
from espnet2.utils import config_argparse
from espnet2.utils.types import str2bool, str2triple_str, str_or_none
from espnet.utils.cli_utils import get_commandline_args


class SingingGenerate:
    """SingingGenerate class

    Examples:
        Example 1: SVS
        >>> import soundfile
        >>> import numpy as np
        >>> svs = svs = SingingGenerate(
        ...     "config.yaml", "model.pth", vocoder_checkpoint="vocoder.pkl"
        ... )
        >>> batch = {
        ...     "score": (
        ...         75,  # tempo
        ...         [
        ...             (0.0, 0.25, "r_en", 63.0, "r_en"),
        ...             (0.25, 0.5, "—", 63.0, "en"),
        ...         ],
        ...     ),
        ...     "text": "r en en",
        ...     "label": (
        ...         np.array(
        ...             [
        ...                 [0.0, 0.125],
        ...                 [0.125, 0.25],
        ...                 [0.25, 0.375],
        ...             ]
        ...         ),
        ...         ["r", "en", "en"],
        ...     ),
        ... }
        >>> output_dict = svs(batch)
        >>> soundfile.write("out.wav", output_dict["wav"].numpy(), svs.fs, "PCM_16")

        Example 2: GAN SVS
        >>> import soundfile
        >>> import numpy as np
        >>> svs = SingingGenerate("config.yaml", "model.pth")
        >>> batch = {
        ...     "score": (
        ...         75,  # tempo
        ...         [
        ...             (0.0, 0.25, "r_en", 63.0, "r_en"),
        ...             (0.25, 0.5, "—", 63.0, "en"),
        ...         ],
        ...     ),
        ...     "text": "r en en",
        ...     "label": (
        ...         np.array(
        ...             [
        ...                 [0.0, 0.125],
        ...                 [0.125, 0.25],
        ...                 [0.25, 0.375],
        ...             ]
        ...         ),
        ...         ["r", "en", "en"],
        ...     ),
        ... }
        >>> output_dict = svs(batch, sids=np.array([1]))
        >>> soundfile.write("out_gan.wav", output_dict["wav"].numpy(), svs.fs, "PCM_16")
    """

    @typechecked
    def __init__(
        self,
        train_config: Union[Path, str, None],
        model_file: Union[Path, str, None] = None,
        threshold: float = 0.5,
        minlenratio: float = 0.0,
        maxlenratio: float = 10.0,
        use_teacher_forcing: bool = False,
        use_att_constraint: bool = False,
        use_dynamic_filter: bool = False,
        backward_window: int = 2,
        forward_window: int = 4,
        speed_control_alpha: float = 1.0,
        noise_scale: float = 0.667,
        noise_scale_dur: float = 0.8,
<<<<<<< HEAD
        vocoder_config: Union[Path, str] = None,
        vocoder_checkpoint: Union[Path, str] = None,
        discrete_token_layers: int = 1,
        mix_type: str = "frame",
=======
        vocoder_config: Union[Path, str, None] = None,
        vocoder_checkpoint: Union[Path, str, None] = None,
>>>>>>> fc93e188
        dtype: str = "float32",
        device: str = "cpu",
        seed: int = 777,
        always_fix_seed: bool = False,
        prefer_normalized_feats: bool = False,
        svs_task: str = "svs",
    ):
        """Initialize SingingGenerate module."""

        # setup model
        if svs_task == "svs":
            SVSTaskClass = SVSTask
        elif svs_task == "gan_svs":
            SVSTaskClass = GANSVSTask
        else:
            raise ValueError(f"Unsupported task: {svs_task}")

        model, train_args = SVSTaskClass.build_model_from_file(
            train_config, model_file, device
        )
        model.to(dtype=getattr(torch, dtype)).eval()
        self.device = device
        self.dtype = dtype
        self.train_args = train_args
        self.model = model
        self.svs = model.svs
        self.normalize = model.normalize
        self.feats_extract = model.feats_extract
        self.duration_calculator = DurationCalculator()
        self.preprocess_fn = SVSTaskClass.build_preprocess_fn(train_args, False)
        self.use_teacher_forcing = use_teacher_forcing
        self.seed = seed
        self.always_fix_seed = always_fix_seed
        self.vocoder = None
        self.prefer_normalized_feats = prefer_normalized_feats
        self.discrete_token_layers = discrete_token_layers
        self.mix_type = mix_type
        if vocoder_checkpoint is not None:
            vocoder = SVSTaskClass.build_vocoder_from_file(
                vocoder_config, vocoder_checkpoint, model, device
            )
            if isinstance(vocoder, torch.nn.Module):
                vocoder.to(dtype=getattr(torch, dtype)).eval()
            self.vocoder = vocoder

        logging.info(f"Extractor:\n{self.feats_extract}")
        logging.info(f"Normalizer:\n{self.normalize}")
        logging.info(f"SVS:\n{self.svs}")
        if self.vocoder is not None:
            logging.info(f"Vocoder:\n{self.vocoder}")

        # setup decoding config
        decode_conf = {}
        decode_conf.update({"use_teacher_forcing": use_teacher_forcing})
        if isinstance(self.svs, VITS):
            decode_conf.update(
                noise_scale=noise_scale,
                noise_scale_dur=noise_scale_dur,
            )
        if isinstance(self.svs, singing_tacotron):
            decode_conf.update(
                threshold=threshold,
                maxlenratio=maxlenratio,
                minlenratio=minlenratio,
                use_att_constraint=use_att_constraint,
                use_dynamic_filter=use_dynamic_filter,
                forward_window=forward_window,
                backward_window=backward_window,
            )
        self.decode_conf = decode_conf

    @torch.no_grad()
    @typechecked
    def __call__(
        self,
        text: Union[Dict[str, Tuple], torch.Tensor, np.ndarray],
<<<<<<< HEAD
        singing: Union[torch.Tensor, np.ndarray] = None,
        label: Union[torch.Tensor, np.ndarray] = None,
        midi: Union[torch.Tensor, np.ndarray] = None,
        duration_phn: Union[torch.Tensor, np.ndarray] = None,
        duration_ruled_phn: Union[torch.Tensor, np.ndarray] = None,
        duration_syb: Union[torch.Tensor, np.ndarray] = None,
        phn_cnt: Union[torch.Tensor, np.ndarray] = None,
        slur: Union[torch.Tensor, np.ndarray] = None,
        pitch: Union[torch.Tensor, np.ndarray] = None,
        energy: Union[torch.Tensor, np.ndarray] = None,
        spembs: Union[torch.Tensor, np.ndarray] = None,
        sids: Union[torch.Tensor, np.ndarray] = None,
        lids: Union[torch.Tensor, np.ndarray] = None,
        discrete_token: Optional[torch.Tensor] = None,
=======
        singing: Union[torch.Tensor, np.ndarray, None] = None,
        label: Union[torch.Tensor, np.ndarray, None] = None,
        midi: Union[torch.Tensor, np.ndarray, None] = None,
        duration_phn: Union[torch.Tensor, np.ndarray, None] = None,
        duration_ruled_phn: Union[torch.Tensor, np.ndarray, None] = None,
        duration_syb: Union[torch.Tensor, np.ndarray, None] = None,
        phn_cnt: Union[torch.Tensor, np.ndarray, None] = None,
        slur: Union[torch.Tensor, np.ndarray, None] = None,
        pitch: Union[torch.Tensor, np.ndarray, None] = None,
        energy: Union[torch.Tensor, np.ndarray, None] = None,
        spembs: Union[torch.Tensor, np.ndarray, None] = None,
        sids: Union[torch.Tensor, np.ndarray, None] = None,
        lids: Union[torch.Tensor, np.ndarray, None] = None,
>>>>>>> fc93e188
        decode_conf: Optional[Dict[str, Any]] = None,
    ):

        # check inputs
        if self.use_sids and sids is None:
            raise RuntimeError("Missing required argument: 'sids'")
        if self.use_lids and lids is None:
            raise RuntimeError("Missing required argument: 'lids'")
        if self.use_spembs and spembs is None:
            raise RuntimeError("Missing required argument: 'spembs'")

        # prepare batch
        if isinstance(text, Dict):
            data = self.preprocess_fn(
                "<dummy>", dict(label=text["label"], score=text["score"])
            )
            label = data["label"]
            midi = data["midi"]
            duration_phn = data["duration_phn"]
            duration_ruled_phn = data["duration_ruled_phn"]
            duration_syb = data["duration_syb"]
            phn_cnt = data["phn_cnt"]
            slur = data["slur"]
            batch = dict(text=data["label"])
        else:
            batch = dict(text=text)

        if singing is not None:
            batch.update(singing=singing)
        if label is not None:
            batch.update(label=label)
        if midi is not None:
            batch.update(midi=midi)
        if duration_phn is not None:
            batch.update(duration_phn=duration_phn)
        if duration_ruled_phn is not None:
            batch.update(duration_ruled_phn=duration_ruled_phn)
        if duration_syb is not None:
            batch.update(duration_syb=duration_syb)
        if pitch is not None:
            batch.update(pitch=pitch)
        if phn_cnt is not None:
            batch.update(phn_cnt=phn_cnt)
        if slur is not None:
            batch.update(slur=slur)
        if energy is not None:
            batch.update(energy=energy)
        if spembs is not None:
            batch.update(spembs=spembs)
        if sids is not None:
            batch.update(sids=sids)
        if lids is not None:
            batch.update(lids=lids)
        if discrete_token is not None:
            batch.update(discrete_token=discrete_token)
        batch = to_device(batch, self.device)

        cfg = self.decode_conf
        if decode_conf is not None:
            cfg = self.decode_conf.copy()
            cfg.update(decode_conf)
        output_dict = self.model.inference(**batch, **cfg)

        if output_dict.get("att_w") is not None:
            duration, focus_rate = self.duration_calculator(output_dict["att_w"])
            output_dict.update(duration=duration, focus_rate=focus_rate)
        else:
            output_dict.update(duration=None, focus_rate=None)

        # apply vocoder (mel-to-wav)
        if self.vocoder is not None:
            if (
                self.prefer_normalized_feats
                or output_dict.get("feat_gen_denorm") is None
            ):
                input_feat = output_dict["feat_gen"]
            else:
                input_feat = output_dict["feat_gen_denorm"]
            logging.info(f'type: {self.mix_type}')
            logging.info(f'layer: {self.discrete_token_layers}')
            if self.discrete_token_layers > 1:
                if self.mix_type == "frame":
                    input_feat = input_feat.view(
                        -1, self.discrete_token_layers
                    )[:,[0, 1, ]]#2,3]]
                    logging.info(f'222: {input_feat.shape} {input_feat}')
                elif self.mix_type == "sequence":
                    input_feat = input_feat.view(
                        self.discrete_token_layers, -1
                    ).transpose(0, 1)
                # feat_dict = {}
                # resolution = [20, 40]
                # for i, rs in enumerate(resolution):
                #     feat = input_feat[:, i].unsqueeze(1)
                #     feat = feat[:: (rs // 20)]
                #     feat_dict[rs] = feat
                #     # logging.info(f'{rs}({feat.shape}): {feat_dict[rs].squeeze(1)}')
                # input_feat = feat_dict
            if "pitch" in output_dict and output_dict["pitch"] is not None:
                assert len(output_dict["pitch"].shape) == 1, "pitch shape must be (T,)."
                wav = self.vocoder(input_feat, output_dict["pitch"])
            else:
                # print("VOC",input_feat)
                wav = self.vocoder(input_feat)
            output_dict.update(wav=wav)

        return output_dict

    @property
    def fs(self) -> Optional[int]:
        """Return sampling rate."""
        if hasattr(self.vocoder, "fs"):
            return self.vocoder.fs
        elif hasattr(self.svs, "fs"):
            return self.svs.fs
        else:
            return None

    @property
    def use_speech(self) -> bool:
        """Return speech is needed or not in the inference."""
        return self.use_teacher_forcing or getattr(self.svs, "use_gst", False)

    @property
    def use_sids(self) -> bool:
        """Return sid is needed or not in the inference."""
        return self.svs.spks is not None

    @property
    def use_lids(self) -> bool:
        """Return sid is needed or not in the inference."""
        return self.svs.langs is not None

    @property
    def use_spembs(self) -> bool:
        """Return spemb is needed or not in the inference."""
        return self.svs.spk_embed_dim is not None

    @staticmethod
    def from_pretrained(
        model_tag: Optional[str] = None,
        vocoder_tag: Optional[str] = None,
        **kwargs: Optional[Any],
    ):
        """Build SingingGenerate instance from the pretrained model.

        Args:
            model_tag (Optional[str]): Model tag of the pretrained models.
                Currently, the tags of espnet_model_zoo are supported.
            vocoder_tag (Optional[str]): Vocoder tag of the pretrained vocoders.
                Currently, the tags of parallel_wavegan are supported, which should
                start with the prefix "parallel_wavegan/".

        Returns:
            SingingGenerate: SingingGenerate instance.

        """
        if model_tag is not None:
            try:
                from espnet_model_zoo.downloader import ModelDownloader

            except ImportError:
                logging.error(
                    "`espnet_model_zoo` is not installed. "
                    "Please install via `pip install -U espnet_model_zoo`."
                )
                raise
            d = ModelDownloader()
            kwargs.update(**d.download_and_unpack(model_tag))

        if vocoder_tag is not None:
            if vocoder_tag.startswith("parallel_wavegan/"):
                try:
                    from parallel_wavegan.utils import download_pretrained_model

                except ImportError:
                    logging.error(
                        "`parallel_wavegan` is not installed. "
                        "Please install via `pip install -U parallel_wavegan`."
                    )
                    raise

                from parallel_wavegan import __version__

                # NOTE(kan-bayashi): Filelock download is supported from 0.5.2
                assert V(__version__) > V("0.5.1"), (
                    "Please install the latest parallel_wavegan "
                    "via `pip install -U parallel_wavegan`."
                )
                vocoder_tag = vocoder_tag.replace("parallel_wavegan/", "")
                vocoder_file = download_pretrained_model(vocoder_tag)
                vocoder_config = Path(vocoder_file).parent / "config.yml"
                kwargs.update(vocoder_config=vocoder_config, vocoder_checkpoint=vocoder_file)

            else:
                raise ValueError(f"{vocoder_tag} is unsupported format.")

        return SingingGenerate(**kwargs)


@typechecked
def inference(
    output_dir: Union[Path, str],
    batch_size: int,
    dtype: str,
    ngpu: int,
    seed: int,
    num_workers: int,
    log_level: Union[int, str],
    data_path_and_name_and_type: Sequence[Tuple[str, str, str]],
    key_file: Optional[str],
    train_config: Optional[str],
    model_file: Optional[str],
    use_teacher_forcing: bool,
    noise_scale: float,
    noise_scale_dur: float,
    allow_variable_data_keys: bool,
    vocoder_config: Optional[str] = None,
    vocoder_checkpoint: Optional[str] = None,
    vocoder_tag: Optional[str] = None,
<<<<<<< HEAD
    discrete_token_layers: int = 1,
    mix_type: str = "frame",
=======
    svs_task: Optional[str] = "svs",
>>>>>>> fc93e188
):
    """Perform SVS model decoding."""
    if batch_size > 1:
        raise NotImplementedError("batch decoding is not implemented")
    if ngpu > 1:
        raise NotImplementedError("only single GPU decoding is supported")
    logging.basicConfig(
        level=log_level,
        format="%(asctime)s (%(module)s:%(lineno)d) %(levelname)s: %(message)s",
    )

    if ngpu >= 1:
        device = "cuda"
    else:
        device = "cpu"

    # 1. Set random-seed
    set_all_random_seed(seed)

    # 2. Build model
    singingGenerate = SingingGenerate(
        train_config=train_config,
        model_file=model_file,
        use_teacher_forcing=use_teacher_forcing,
        noise_scale=noise_scale,
        noise_scale_dur=noise_scale_dur,
        vocoder_config=vocoder_config,
        vocoder_checkpoint=vocoder_checkpoint,
        discrete_token_layers=discrete_token_layers,
        mix_type=mix_type,
        dtype=dtype,
        device=device,
        svs_task=svs_task,
    )

    # 3. Build data-iterator
    loader = SVSTask.build_streaming_iterator(
        data_path_and_name_and_type,
        dtype=dtype,
        batch_size=batch_size,
        key_file=key_file,
        num_workers=num_workers,
        preprocess_fn=SVSTask.build_preprocess_fn(singingGenerate.train_args, False),
        collate_fn=SVSTask.build_collate_fn(singingGenerate.train_args, False),
        allow_variable_data_keys=allow_variable_data_keys,
        inference=True,
    )

    # 4. Start for-loop
    output_dir = Path(output_dir)
    (output_dir / "norm").mkdir(parents=True, exist_ok=True)
    (output_dir / "denorm").mkdir(parents=True, exist_ok=True)
    (output_dir / "speech_shape").mkdir(parents=True, exist_ok=True)
    (output_dir / "wav").mkdir(parents=True, exist_ok=True)
    (output_dir / "att_ws").mkdir(parents=True, exist_ok=True)
    (output_dir / "probs").mkdir(parents=True, exist_ok=True)
    (output_dir / "durations").mkdir(parents=True, exist_ok=True)
    (output_dir / "focus_rates").mkdir(parents=True, exist_ok=True)

    # Lazy load to avoid the backend error
    import matplotlib

    matplotlib.use("Agg")
    import matplotlib.pyplot as plt
    from matplotlib.ticker import MaxNLocator

    with NpyScpWriter(
        output_dir / "norm",
        output_dir / "norm/feats.scp",
    ) as norm_writer, NpyScpWriter(
        output_dir / "denorm", output_dir / "denorm/feats.scp"
    ) as denorm_writer, open(
        output_dir / "speech_shape/speech_shape", "w"
    ) as shape_writer, open(
        output_dir / "durations/durations", "w"
    ) as duration_writer, open(
        output_dir / "focus_rates/focus_rates", "w"
    ) as focus_rate_writer:
        for idx, (keys, batch) in enumerate(loader, 1):
            assert isinstance(batch, dict), type(batch)
            assert all(isinstance(s, str) for s in keys), keys
            _bs = len(next(iter(batch.values())))
            assert _bs == 1, _bs

            # Change to single sequence and remove *_length
            # because inference() requires 1-seq, not mini-batch.
            batch = {k: v[0] for k, v in batch.items() if not k.endswith("_lengths")}

            logging.info(f"batch: {batch}")
            logging.info(f"keys: {keys}")

            start_time = time.perf_counter()
            output_dict = singingGenerate(**batch)

            key = keys[0]
            insize = next(iter(batch.values())).size(0) + 1
            if output_dict.get("feat_gen") is not None:
                # standard text2mel model case
                feat_gen = output_dict["feat_gen"]
                logging.info(
                    "inference speed = {:.1f} frames / sec.".format(
                        int(feat_gen.size(0)) / (time.perf_counter() - start_time)
                    )
                )
                logging.info(f"{key} (size:{insize}->{feat_gen.size(0)})")

                norm_writer[key] = output_dict["feat_gen"].cpu().numpy()
                shape_writer.write(
                    f"{key} " + ",".join(map(str, output_dict["feat_gen"].shape)) + "\n"
                )
                if output_dict.get("feat_gen_denorm") is not None:
                    denorm_writer[key] = output_dict["feat_gen_denorm"].cpu().numpy()
            else:
                # end-to-end text2wav model case
                wav = output_dict["wav"]
                logging.info(
                    "inference speed = {:.1f} points / sec.".format(
                        int(wav.size(0)) / (time.perf_counter() - start_time)
                    )
                )
                logging.info(f"{key} (size:{insize}->{wav.size(0)})")

            if output_dict.get("duration") is not None:
                # Save duration and fucus rates
                duration_writer.write(
                    f"{key} "
                    + " ".join(map(str, output_dict["duration"].long().cpu().numpy()))
                    + "\n"
                )

            if output_dict.get("focus_rate") is not None:
                focus_rate_writer.write(
                    f"{key} {float(output_dict['focus_rate']):.5f}\n"
                )

            if output_dict.get("att_w") is not None:
                # Plot attention weight
                att_w = output_dict["att_w"].cpu().numpy()

                if att_w.ndim == 2:
                    att_w = att_w[None][None]
                elif att_w.ndim != 4:
                    raise RuntimeError(f"Must be 2 or 4 dimension: {att_w.ndim}")

                w, h = plt.figaspect(att_w.shape[0] / att_w.shape[1])
                fig = plt.Figure(
                    figsize=(
                        w * 1.3 * min(att_w.shape[0], 2.5),
                        h * 1.3 * min(att_w.shape[1], 2.5),
                    )
                )
                fig.suptitle(f"{key}")
                axes = fig.subplots(att_w.shape[0], att_w.shape[1])
                if len(att_w) == 1:
                    axes = [[axes]]
                for ax, att_w in zip(axes, att_w):
                    for ax_, att_w_ in zip(ax, att_w):
                        ax_.imshow(att_w_.astype(np.float32), aspect="auto")
                        ax_.set_xlabel("Input")
                        ax_.set_ylabel("Output")
                        ax_.xaxis.set_major_locator(MaxNLocator(integer=True))
                        ax_.yaxis.set_major_locator(MaxNLocator(integer=True))

                fig.set_tight_layout({"rect": [0, 0.03, 1, 0.95]})
                fig.savefig(output_dir / f"att_ws/{key}.png")
                fig.clf()

            if output_dict.get("prob") is not None:
                # Plot stop token prediction
                prob = output_dict["prob"].cpu().numpy()

                fig = plt.Figure()
                ax = fig.add_subplot(1, 1, 1)
                ax.plot(prob)
                ax.set_title(f"{key}")
                ax.set_xlabel("Output")
                ax.set_ylabel("Stop probability")
                ax.set_ylim(0, 1)
                ax.grid(which="both")

                fig.set_tight_layout(True)
                fig.savefig(output_dir / f"probs/{key}.png")
                fig.clf()
            # TODO(kamo): Write scp
            if output_dict.get("wav") is not None:
                sf.write(
                    f"{output_dir}/wav/{key}.wav",
                    output_dict["wav"].cpu().numpy(),
                    singingGenerate.fs,
                    "PCM_16",
                )

    # remove files if those are not included in output dict
    if output_dict.get("feat_gen") is None:
        shutil.rmtree(output_dir / "norm")
    if output_dict.get("feat_gen_denorm") is None:
        shutil.rmtree(output_dir / "denorm")
    if output_dict.get("att_w") is None:
        shutil.rmtree(output_dir / "att_ws")
    if output_dict.get("duration") is None:
        shutil.rmtree(output_dir / "durations")
    if output_dict.get("focus_rate") is None:
        shutil.rmtree(output_dir / "focus_rates")
    if output_dict.get("prob") is None:
        shutil.rmtree(output_dir / "probs")
    if output_dict.get("wav") is None:
        shutil.rmtree(output_dir / "wav")


def get_parser():
    """Get argument parser."""

    parser = config_argparse.ArgumentParser(
        description="SVS Decode",
        formatter_class=argparse.ArgumentDefaultsHelpFormatter,
    )

    # Note(kamo): Use "_" instead of "-" as separator.
    # "-" is confusing if written in yaml.
    parser.add_argument(
        "--log_level",
        type=lambda x: x.upper(),
        default="INFO",
        choices=("CRITICAL", "ERROR", "WARNING", "INFO", "DEBUG", "NOTSET"),
        help="The verbose level of logging",
    )

    parser.add_argument(
        "--output_dir",
        type=str,
        required=True,
        help="The path of output directory",
    )
    parser.add_argument(
        "--ngpu",
        type=int,
        default=0,
        help="The number of gpus. 0 indicates CPU mode",
    )
    parser.add_argument(
        "--seed",
        type=int,
        default=0,
        help="Random seed",
    )
    parser.add_argument(
        "--dtype",
        default="float32",
        choices=["float16", "float32", "float64"],
        help="Data type",
    )
    parser.add_argument(
        "--num_workers",
        type=int,
        default=1,
        help="The number of workers used for DataLoader",
    )
    parser.add_argument(
        "--batch_size",
        type=int,
        default=1,
        help="The batch size for inference",
    )

    group = parser.add_argument_group("Input data related")
    group.add_argument(
        "--data_path_and_name_and_type",
        type=str2triple_str,
        required=True,
        action="append",
    )
    group.add_argument(
        "--key_file",
        type=str_or_none,
    )
    group.add_argument(
        "--allow_variable_data_keys",
        type=str2bool,
        default=False,
    )

    group = parser.add_argument_group("The model configuration related")
    group.add_argument(
        "--train_config",
        type=str,
        help="Training configuration file.",
    )
    group.add_argument(
        "--model_file",
        type=str,
        help="Model parameter file.",
    )

    group = parser.add_argument_group("Decoding related")
    group.add_argument(
        "--use_teacher_forcing",
        type=str2bool,
        default=False,
        help="Whether to use teacher forcing",
    )
    parser.add_argument(
        "--noise_scale",
        type=float,
        default=0.667,
        help="Noise scale parameter for the flow in vits",
    )
    parser.add_argument(
        "--noise_scale_dur",
        type=float,
        default=0.8,
        help="Noise scale parameter for the stochastic duration predictor in vits",
    )

    group = parser.add_argument_group("Vocoder related")
    group.add_argument(
        "--vocoder_checkpoint",
        default="None",
        type=str_or_none,
        help="checkpoint file to be loaded.",
    )
    group.add_argument(
        "--vocoder_config",
        default=None,
        type=str_or_none,
        help="yaml format configuration file. if not explicitly provided, "
        "it will be searched in the checkpoint directory. (default=None)",
    )
<<<<<<< HEAD
    parser.add_argument(
        "--discrete_token_layers",
        type=int,
        default=1,
        help="layers of discrete tokens",
    )
    parser.add_argument(
        "--mix_type",
        type=str,
        default="frame",
        help="multi token mix type, 'sequence' or 'frame'.",
=======
    group.add_argument(
        "--svs_task",
        default="svs",
        type=str_or_none,
        help="SVS task name. svs or gan_svs",
>>>>>>> fc93e188
    )

    return parser


def main(cmd=None):
    """Run SVS model decoding."""
    print(get_commandline_args(), file=sys.stderr)
    parser = get_parser()
    args = parser.parse_args(cmd)
    kwargs = vars(args)
    kwargs.pop("config", None)
    inference(**kwargs)


if __name__ == "__main__":
    main()<|MERGE_RESOLUTION|>--- conflicted
+++ resolved
@@ -106,15 +106,10 @@
         speed_control_alpha: float = 1.0,
         noise_scale: float = 0.667,
         noise_scale_dur: float = 0.8,
-<<<<<<< HEAD
-        vocoder_config: Union[Path, str] = None,
-        vocoder_checkpoint: Union[Path, str] = None,
+        vocoder_config: Union[Path, str, None] = None,
+        vocoder_checkpoint: Union[Path, str, None] = None,
         discrete_token_layers: int = 1,
         mix_type: str = "frame",
-=======
-        vocoder_config: Union[Path, str, None] = None,
-        vocoder_checkpoint: Union[Path, str, None] = None,
->>>>>>> fc93e188
         dtype: str = "float32",
         device: str = "cpu",
         seed: int = 777,
@@ -191,22 +186,6 @@
     def __call__(
         self,
         text: Union[Dict[str, Tuple], torch.Tensor, np.ndarray],
-<<<<<<< HEAD
-        singing: Union[torch.Tensor, np.ndarray] = None,
-        label: Union[torch.Tensor, np.ndarray] = None,
-        midi: Union[torch.Tensor, np.ndarray] = None,
-        duration_phn: Union[torch.Tensor, np.ndarray] = None,
-        duration_ruled_phn: Union[torch.Tensor, np.ndarray] = None,
-        duration_syb: Union[torch.Tensor, np.ndarray] = None,
-        phn_cnt: Union[torch.Tensor, np.ndarray] = None,
-        slur: Union[torch.Tensor, np.ndarray] = None,
-        pitch: Union[torch.Tensor, np.ndarray] = None,
-        energy: Union[torch.Tensor, np.ndarray] = None,
-        spembs: Union[torch.Tensor, np.ndarray] = None,
-        sids: Union[torch.Tensor, np.ndarray] = None,
-        lids: Union[torch.Tensor, np.ndarray] = None,
-        discrete_token: Optional[torch.Tensor] = None,
-=======
         singing: Union[torch.Tensor, np.ndarray, None] = None,
         label: Union[torch.Tensor, np.ndarray, None] = None,
         midi: Union[torch.Tensor, np.ndarray, None] = None,
@@ -220,7 +199,7 @@
         spembs: Union[torch.Tensor, np.ndarray, None] = None,
         sids: Union[torch.Tensor, np.ndarray, None] = None,
         lids: Union[torch.Tensor, np.ndarray, None] = None,
->>>>>>> fc93e188
+        discrete_token: Optional[torch.Tensor] = None,
         decode_conf: Optional[Dict[str, Any]] = None,
     ):
 
@@ -441,12 +420,9 @@
     vocoder_config: Optional[str] = None,
     vocoder_checkpoint: Optional[str] = None,
     vocoder_tag: Optional[str] = None,
-<<<<<<< HEAD
     discrete_token_layers: int = 1,
     mix_type: str = "frame",
-=======
     svs_task: Optional[str] = "svs",
->>>>>>> fc93e188
 ):
     """Perform SVS model decoding."""
     if batch_size > 1:
@@ -774,7 +750,6 @@
         help="yaml format configuration file. if not explicitly provided, "
         "it will be searched in the checkpoint directory. (default=None)",
     )
-<<<<<<< HEAD
     parser.add_argument(
         "--discrete_token_layers",
         type=int,
@@ -786,13 +761,12 @@
         type=str,
         default="frame",
         help="multi token mix type, 'sequence' or 'frame'.",
-=======
+    )
     group.add_argument(
         "--svs_task",
         default="svs",
         type=str_or_none,
         help="SVS task name. svs or gan_svs",
->>>>>>> fc93e188
     )
 
     return parser
