<<<<<<< HEAD
from distutils.version import LooseVersion
=======
>>>>>>> 09a254ec
from typing import Optional, Tuple, Union

import librosa
import numpy as np
import torch
from packaging.version import parse as V
from torch_complex.tensor import ComplexTensor
from typeguard import check_argument_types

from espnet2.enh.layers.complex_utils import is_complex
from espnet2.layers.inversible_interface import InversibleInterface
from espnet.nets.pytorch_backend.nets_utils import make_pad_mask

is_torch_1_9_plus = V(torch.__version__) >= V("1.9.0")


is_torch_1_7_plus = V(torch.__version__) >= V("1.7")


class Stft(torch.nn.Module, InversibleInterface):
    def __init__(
        self,
        n_fft: int = 512,
        win_length: int = None,
        hop_length: int = 128,
        window: Optional[str] = "hann",
        center: bool = True,
        normalized: bool = False,
        onesided: bool = True,
    ):
        assert check_argument_types()
        super().__init__()
        self.n_fft = n_fft
        if win_length is None:
            self.win_length = n_fft
        else:
            self.win_length = win_length
        self.hop_length = hop_length
        self.center = center
        self.normalized = normalized
        self.onesided = onesided
        if window is not None and not hasattr(torch, f"{window}_window"):
            raise ValueError(f"{window} window is not implemented")
        self.window = window

    def extra_repr(self):
        return (
            f"n_fft={self.n_fft}, "
            f"win_length={self.win_length}, "
            f"hop_length={self.hop_length}, "
            f"center={self.center}, "
            f"normalized={self.normalized}, "
            f"onesided={self.onesided}"
        )

    def forward(
        self, input: torch.Tensor, ilens: torch.Tensor = None
    ) -> Tuple[torch.Tensor, Optional[torch.Tensor]]:
        """STFT forward function.

        Args:
            input: (Batch, Nsamples) or (Batch, Nsample, Channels)
            ilens: (Batch)
        Returns:
            output: (Batch, Frames, Freq, 2) or (Batch, Frames, Channels, Freq, 2)

        """
        bs = input.size(0)
        if input.dim() == 3:
            multi_channel = True
            # input: (Batch, Nsample, Channels) -> (Batch * Channels, Nsample)
            input = input.transpose(1, 2).reshape(-1, input.size(1))
        else:
            multi_channel = False

        # NOTE(kamo):
        #   The default behaviour of torch.stft is compatible with librosa.stft
        #   about padding and scaling.
        #   Note that it's different from scipy.signal.stft

        # output: (Batch, Freq, Frames, 2=real_imag)
        # or (Batch, Channel, Freq, Frames, 2=real_imag)
        if self.window is not None:
            window_func = getattr(torch, f"{self.window}_window")
            window = window_func(
                self.win_length, dtype=input.dtype, device=input.device
            )
        else:
            window = None

        # For the compatibility of ARM devices, which do not support
        # torch.stft() due to the lake of MKL.
        if input.is_cuda or torch.backends.mkl.is_available():
            stft_kwargs = dict(
                n_fft=self.n_fft,
                win_length=self.win_length,
                hop_length=self.hop_length,
                center=self.center,
                window=window,
                normalized=self.normalized,
                onesided=self.onesided,
            )
            if is_torch_1_7_plus:
                stft_kwargs["return_complex"] = False
            output = torch.stft(input, **stft_kwargs)
        else:
            if self.training:
                raise NotImplementedError(
                    "stft is implemented with librosa on this device, which does not "
                    "support the training mode."
                )

            # use stft_kwargs to flexibly control different PyTorch versions' kwargs
            stft_kwargs = dict(
                n_fft=self.n_fft,
                win_length=self.win_length,
                hop_length=self.hop_length,
                center=self.center,
                window=window,
            )

            if window is not None:
                # pad the given window to n_fft
                n_pad_left = (self.n_fft - window.shape[0]) // 2
                n_pad_right = self.n_fft - window.shape[0] - n_pad_left
                stft_kwargs["window"] = torch.cat(
                    [torch.zeros(n_pad_left), window, torch.zeros(n_pad_right)], 0
                ).numpy()
            else:
                win_length = (
                    self.win_length if self.win_length is not None else self.n_fft
                )
                stft_kwargs["window"] = torch.ones(win_length)

            output = []
            # iterate over istances in a batch
            for i, instance in enumerate(input):
                stft = librosa.stft(input[i].numpy(), **stft_kwargs)
                output.append(torch.tensor(np.stack([stft.real, stft.imag], -1)))
            output = torch.stack(output, 0)
            if not self.onesided:
                len_conj = self.n_fft - output.shape[1]
                conj = output[:, 1 : 1 + len_conj].flip(1)
                conj[:, :, :, -1].data *= -1
                output = torch.cat([output, conj], 1)
            if self.normalized:
                output = output * (stft_kwargs["window"].shape[0] ** (-0.5))

        # output: (Batch, Freq, Frames, 2=real_imag)
        # -> (Batch, Frames, Freq, 2=real_imag)
        output = output.transpose(1, 2)
        if multi_channel:
            # output: (Batch * Channel, Frames, Freq, 2=real_imag)
            # -> (Batch, Frame, Channel, Freq, 2=real_imag)
            output = output.view(bs, -1, output.size(1), output.size(2), 2).transpose(
                1, 2
            )

        if ilens is not None:
            if self.center:
                pad = self.n_fft // 2
                ilens = ilens + 2 * pad

            olens = (ilens - self.n_fft) // self.hop_length + 1
            output.masked_fill_(make_pad_mask(olens, output, 1), 0.0)
        else:
            olens = None

        return output, olens

    def inverse(
        self, input: Union[torch.Tensor, ComplexTensor], ilens: torch.Tensor = None
    ) -> Tuple[torch.Tensor, Optional[torch.Tensor]]:
        """Inverse STFT.

        Args:
            input: Tensor(batch, T, F, 2) or ComplexTensor(batch, T, F)
            ilens: (batch,)
        Returns:
            wavs: (batch, samples)
            ilens: (batch,)
        """
        if V(torch.__version__) >= V("1.6.0"):
            istft = torch.functional.istft
        else:
            try:
                import torchaudio
            except ImportError:
                raise ImportError(
                    "Please install torchaudio>=0.3.0 or use torch>=1.6.0"
                )

            if not hasattr(torchaudio.functional, "istft"):
                raise ImportError(
                    "Please install torchaudio>=0.3.0 or use torch>=1.6.0"
                )
            istft = torchaudio.functional.istft

        if self.window is not None:
            window_func = getattr(torch, f"{self.window}_window")
            if is_complex(input):
                datatype = input.real.dtype
            else:
                datatype = input.dtype
            window = window_func(self.win_length, dtype=datatype, device=input.device)
        else:
            window = None

        if is_complex(input):
            input = torch.stack([input.real, input.imag], dim=-1)
        elif input.shape[-1] != 2:
            raise TypeError("Invalid input type")
        input = input.transpose(1, 2)

        wavs = istft(
            input,
            n_fft=self.n_fft,
            hop_length=self.hop_length,
            win_length=self.win_length,
            window=window,
            center=self.center,
            normalized=self.normalized,
            onesided=self.onesided,
            length=ilens.max() if ilens is not None else ilens,
        )

        return wavs, ilens<|MERGE_RESOLUTION|>--- conflicted
+++ resolved
@@ -1,7 +1,3 @@
-<<<<<<< HEAD
-from distutils.version import LooseVersion
-=======
->>>>>>> 09a254ec
 from typing import Optional, Tuple, Union
 
 import librosa
