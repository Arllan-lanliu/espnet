import logging
from contextlib import contextmanager
<<<<<<< HEAD
from distutils.version import LooseVersion
=======
>>>>>>> 09a254ec
from typing import Dict, List, Optional, Tuple, Union

import torch
from packaging.version import parse as V
from typeguard import check_argument_types

from espnet2.asr.ctc import CTC
from espnet2.asr.decoder.abs_decoder import AbsDecoder
from espnet2.asr.encoder.abs_encoder import AbsEncoder
from espnet2.asr.frontend.abs_frontend import AbsFrontend
from espnet2.asr.postencoder.abs_postencoder import AbsPostEncoder
from espnet2.asr.preencoder.abs_preencoder import AbsPreEncoder
from espnet2.asr.specaug.abs_specaug import AbsSpecAug
from espnet2.asr.transducer.error_calculator import ErrorCalculatorTransducer
from espnet2.asr_transducer.utils import get_transducer_task_io
from espnet2.layers.abs_normalize import AbsNormalize
from espnet2.torch_utils.device_funcs import force_gatherable
from espnet2.train.abs_espnet_model import AbsESPnetModel
from espnet.nets.e2e_asr_common import ErrorCalculator
from espnet.nets.pytorch_backend.nets_utils import th_accuracy
from espnet.nets.pytorch_backend.transformer.add_sos_eos import add_sos_eos
from espnet.nets.pytorch_backend.transformer.label_smoothing_loss import (  # noqa: H301
    LabelSmoothingLoss,
)

if V(torch.__version__) >= V("1.6.0"):
    from torch.cuda.amp import autocast
else:
    # Nothing to do if torch<1.6.0
    @contextmanager
    def autocast(enabled=True):
        yield


class ESPnetASRModel(AbsESPnetModel):
    """CTC-attention hybrid Encoder-Decoder model"""

    def __init__(
        self,
        vocab_size: int,
        token_list: Union[Tuple[str, ...], List[str]],
        frontend: Optional[AbsFrontend],
        specaug: Optional[AbsSpecAug],
        normalize: Optional[AbsNormalize],
        preencoder: Optional[AbsPreEncoder],
        encoder: AbsEncoder,
        postencoder: Optional[AbsPostEncoder],
        decoder: AbsDecoder,
        ctc: CTC,
        joint_network: Optional[torch.nn.Module],
        ctc_weight: float = 0.5,
        interctc_weight: float = 0.0,
        ignore_id: int = -1,
        lsm_weight: float = 0.0,
        length_normalized_loss: bool = False,
        report_cer: bool = True,
        report_wer: bool = True,
        sym_space: str = "<space>",
        sym_blank: str = "<blank>",
        extract_feats_in_collect_stats: bool = True,
    ):
        assert check_argument_types()
        assert 0.0 <= ctc_weight <= 1.0, ctc_weight
        assert 0.0 <= interctc_weight < 1.0, interctc_weight

        super().__init__()
        # note that eos is the same as sos (equivalent ID)
        self.blank_id = 0
        self.sos = vocab_size - 1
        self.eos = vocab_size - 1
        self.vocab_size = vocab_size
        self.ignore_id = ignore_id
        self.ctc_weight = ctc_weight
        self.interctc_weight = interctc_weight
        self.token_list = token_list.copy()

        self.frontend = frontend
        self.specaug = specaug
        self.normalize = normalize
        self.preencoder = preencoder
        self.postencoder = postencoder
        self.encoder = encoder

        if not hasattr(self.encoder, "interctc_use_conditioning"):
            self.encoder.interctc_use_conditioning = False
        if self.encoder.interctc_use_conditioning:
            self.encoder.conditioning_layer = torch.nn.Linear(
                vocab_size, self.encoder.output_size()
            )

        self.use_transducer_decoder = joint_network is not None

        self.error_calculator = None

        if self.use_transducer_decoder:
            from warprnnt_pytorch import RNNTLoss

            self.decoder = decoder
            self.joint_network = joint_network

            self.criterion_transducer = RNNTLoss(
                blank=self.blank_id,
                fastemit_lambda=0.0,
            )

            if report_cer or report_wer:
                self.error_calculator_trans = ErrorCalculatorTransducer(
                    decoder,
                    joint_network,
                    token_list,
                    sym_space,
                    sym_blank,
                    report_cer=report_cer,
                    report_wer=report_wer,
                )
            else:
                self.error_calculator_trans = None

                if self.ctc_weight != 0:
                    self.error_calculator = ErrorCalculator(
                        token_list, sym_space, sym_blank, report_cer, report_wer
                    )
        else:
            # we set self.decoder = None in the CTC mode since
            # self.decoder parameters were never used and PyTorch complained
            # and threw an Exception in the multi-GPU experiment.
            # thanks Jeff Farris for pointing out the issue.
            if ctc_weight == 1.0:
                self.decoder = None
            else:
                self.decoder = decoder

            self.criterion_att = LabelSmoothingLoss(
                size=vocab_size,
                padding_idx=ignore_id,
                smoothing=lsm_weight,
                normalize_length=length_normalized_loss,
            )

            if report_cer or report_wer:
                self.error_calculator = ErrorCalculator(
                    token_list, sym_space, sym_blank, report_cer, report_wer
                )

        if ctc_weight == 0.0:
            self.ctc = None
        else:
            self.ctc = ctc

        self.extract_feats_in_collect_stats = extract_feats_in_collect_stats

    def forward(
        self,
        speech: torch.Tensor,
        speech_lengths: torch.Tensor,
        text: torch.Tensor,
        text_lengths: torch.Tensor,
        **kwargs,
    ) -> Tuple[torch.Tensor, Dict[str, torch.Tensor], torch.Tensor]:
        """Frontend + Encoder + Decoder + Calc loss

        Args:
            speech: (Batch, Length, ...)
            speech_lengths: (Batch, )
            text: (Batch, Length)
            text_lengths: (Batch,)
            kwargs: "utt_id" is among the input.
        """
        assert text_lengths.dim() == 1, text_lengths.shape
        # Check that batch_size is unified
        assert (
            speech.shape[0]
            == speech_lengths.shape[0]
            == text.shape[0]
            == text_lengths.shape[0]
        ), (speech.shape, speech_lengths.shape, text.shape, text_lengths.shape)
        batch_size = speech.shape[0]

        # for data-parallel
        text = text[:, : text_lengths.max()]

        # 1. Encoder
        encoder_out, encoder_out_lens = self.encode(speech, speech_lengths)
        intermediate_outs = None
        if isinstance(encoder_out, tuple):
            intermediate_outs = encoder_out[1]
            encoder_out = encoder_out[0]

        loss_att, acc_att, cer_att, wer_att = None, None, None, None
        loss_ctc, cer_ctc = None, None
        loss_transducer, cer_transducer, wer_transducer = None, None, None
        stats = dict()

        # 1. CTC branch
        if self.ctc_weight != 0.0:
            loss_ctc, cer_ctc = self._calc_ctc_loss(
                encoder_out, encoder_out_lens, text, text_lengths
            )

            # Collect CTC branch stats
            stats["loss_ctc"] = loss_ctc.detach() if loss_ctc is not None else None
            stats["cer_ctc"] = cer_ctc

        # Intermediate CTC (optional)
        loss_interctc = 0.0
        if self.interctc_weight != 0.0 and intermediate_outs is not None:
            for layer_idx, intermediate_out in intermediate_outs:
                # we assume intermediate_out has the same length & padding
                # as those of encoder_out
                loss_ic, cer_ic = self._calc_ctc_loss(
                    intermediate_out, encoder_out_lens, text, text_lengths
                )
                loss_interctc = loss_interctc + loss_ic

                # Collect Intermedaite CTC stats
                stats["loss_interctc_layer{}".format(layer_idx)] = (
                    loss_ic.detach() if loss_ic is not None else None
                )
                stats["cer_interctc_layer{}".format(layer_idx)] = cer_ic

            loss_interctc = loss_interctc / len(intermediate_outs)

            # calculate whole encoder loss
            loss_ctc = (
                1 - self.interctc_weight
            ) * loss_ctc + self.interctc_weight * loss_interctc

        if self.use_transducer_decoder:
            # 2a. Transducer decoder branch
            (
                loss_transducer,
                cer_transducer,
                wer_transducer,
            ) = self._calc_transducer_loss(
                encoder_out,
                encoder_out_lens,
                text,
            )

            if loss_ctc is not None:
                loss = loss_transducer + (self.ctc_weight * loss_ctc)
            else:
                loss = loss_transducer

            # Collect Transducer branch stats
            stats["loss_transducer"] = (
                loss_transducer.detach() if loss_transducer is not None else None
            )
            stats["cer_transducer"] = cer_transducer
            stats["wer_transducer"] = wer_transducer

        else:
            # 2b. Attention decoder branch
            if self.ctc_weight != 1.0:
                loss_att, acc_att, cer_att, wer_att = self._calc_att_loss(
                    encoder_out, encoder_out_lens, text, text_lengths
                )

            # 3. CTC-Att loss definition
            if self.ctc_weight == 0.0:
                loss = loss_att
            elif self.ctc_weight == 1.0:
                loss = loss_ctc
            else:
                loss = self.ctc_weight * loss_ctc + (1 - self.ctc_weight) * loss_att

            # Collect Attn branch stats
            stats["loss_att"] = loss_att.detach() if loss_att is not None else None
            stats["acc"] = acc_att
            stats["cer"] = cer_att
            stats["wer"] = wer_att

        # Collect total loss stats
        stats["loss"] = loss.detach()

        # force_gatherable: to-device and to-tensor if scalar for DataParallel
        loss, stats, weight = force_gatherable((loss, stats, batch_size), loss.device)
        return loss, stats, weight

    def collect_feats(
        self,
        speech: torch.Tensor,
        speech_lengths: torch.Tensor,
        text: torch.Tensor,
        text_lengths: torch.Tensor,
        **kwargs,
    ) -> Dict[str, torch.Tensor]:
        if self.extract_feats_in_collect_stats:
            feats, feats_lengths = self._extract_feats(speech, speech_lengths)
        else:
            # Generate dummy stats if extract_feats_in_collect_stats is False
            logging.warning(
                "Generating dummy stats for feats and feats_lengths, "
                "because encoder_conf.extract_feats_in_collect_stats is "
                f"{self.extract_feats_in_collect_stats}"
            )
            feats, feats_lengths = speech, speech_lengths
        return {"feats": feats, "feats_lengths": feats_lengths}

    def encode(
        self, speech: torch.Tensor, speech_lengths: torch.Tensor
    ) -> Tuple[torch.Tensor, torch.Tensor]:
        """Frontend + Encoder. Note that this method is used by asr_inference.py

        Args:
            speech: (Batch, Length, ...)
            speech_lengths: (Batch, )
        """
        with autocast(False):
            # 1. Extract feats
            feats, feats_lengths = self._extract_feats(speech, speech_lengths)

            # 2. Data augmentation
            if self.specaug is not None and self.training:
                feats, feats_lengths = self.specaug(feats, feats_lengths)

            # 3. Normalization for feature: e.g. Global-CMVN, Utterance-CMVN
            if self.normalize is not None:
                feats, feats_lengths = self.normalize(feats, feats_lengths)

        # Pre-encoder, e.g. used for raw input data
        if self.preencoder is not None:
            feats, feats_lengths = self.preencoder(feats, feats_lengths)

        # 4. Forward encoder
        # feats: (Batch, Length, Dim)
        # -> encoder_out: (Batch, Length2, Dim2)
        if self.encoder.interctc_use_conditioning:
            encoder_out, encoder_out_lens, _ = self.encoder(
                feats, feats_lengths, ctc=self.ctc
            )
        else:
            encoder_out, encoder_out_lens, _ = self.encoder(feats, feats_lengths)
        intermediate_outs = None
        if isinstance(encoder_out, tuple):
            intermediate_outs = encoder_out[1]
            encoder_out = encoder_out[0]

        # Post-encoder, e.g. NLU
        if self.postencoder is not None:
            encoder_out, encoder_out_lens = self.postencoder(
                encoder_out, encoder_out_lens
            )

        assert encoder_out.size(0) == speech.size(0), (
            encoder_out.size(),
            speech.size(0),
        )
        assert encoder_out.size(1) <= encoder_out_lens.max(), (
            encoder_out.size(),
            encoder_out_lens.max(),
        )

        if intermediate_outs is not None:
            return (encoder_out, intermediate_outs), encoder_out_lens

        return encoder_out, encoder_out_lens

    def _extract_feats(
        self, speech: torch.Tensor, speech_lengths: torch.Tensor
    ) -> Tuple[torch.Tensor, torch.Tensor]:
        assert speech_lengths.dim() == 1, speech_lengths.shape

        # for data-parallel
        speech = speech[:, : speech_lengths.max()]

        if self.frontend is not None:
            # Frontend
            #  e.g. STFT and Feature extract
            #       data_loader may send time-domain signal in this case
            # speech (Batch, NSamples) -> feats: (Batch, NFrames, Dim)
            feats, feats_lengths = self.frontend(speech, speech_lengths)
        else:
            # No frontend and no feature extract
            feats, feats_lengths = speech, speech_lengths
        return feats, feats_lengths

    def nll(
        self,
        encoder_out: torch.Tensor,
        encoder_out_lens: torch.Tensor,
        ys_pad: torch.Tensor,
        ys_pad_lens: torch.Tensor,
    ) -> torch.Tensor:
        """Compute negative log likelihood(nll) from transformer-decoder

        Normally, this function is called in batchify_nll.

        Args:
            encoder_out: (Batch, Length, Dim)
            encoder_out_lens: (Batch,)
            ys_pad: (Batch, Length)
            ys_pad_lens: (Batch,)
        """
        ys_in_pad, ys_out_pad = add_sos_eos(ys_pad, self.sos, self.eos, self.ignore_id)
        ys_in_lens = ys_pad_lens + 1

        # 1. Forward decoder
        decoder_out, _ = self.decoder(
            encoder_out, encoder_out_lens, ys_in_pad, ys_in_lens
        )  # [batch, seqlen, dim]
        batch_size = decoder_out.size(0)
        decoder_num_class = decoder_out.size(2)
        # nll: negative log-likelihood
        nll = torch.nn.functional.cross_entropy(
            decoder_out.view(-1, decoder_num_class),
            ys_out_pad.view(-1),
            ignore_index=self.ignore_id,
            reduction="none",
        )
        nll = nll.view(batch_size, -1)
        nll = nll.sum(dim=1)
        assert nll.size(0) == batch_size
        return nll

    def batchify_nll(
        self,
        encoder_out: torch.Tensor,
        encoder_out_lens: torch.Tensor,
        ys_pad: torch.Tensor,
        ys_pad_lens: torch.Tensor,
        batch_size: int = 100,
    ):
        """Compute negative log likelihood(nll) from transformer-decoder

        To avoid OOM, this fuction seperate the input into batches.
        Then call nll for each batch and combine and return results.
        Args:
            encoder_out: (Batch, Length, Dim)
            encoder_out_lens: (Batch,)
            ys_pad: (Batch, Length)
            ys_pad_lens: (Batch,)
            batch_size: int, samples each batch contain when computing nll,
                        you may change this to avoid OOM or increase
                        GPU memory usage
        """
        total_num = encoder_out.size(0)
        if total_num <= batch_size:
            nll = self.nll(encoder_out, encoder_out_lens, ys_pad, ys_pad_lens)
        else:
            nll = []
            start_idx = 0
            while True:
                end_idx = min(start_idx + batch_size, total_num)
                batch_encoder_out = encoder_out[start_idx:end_idx, :, :]
                batch_encoder_out_lens = encoder_out_lens[start_idx:end_idx]
                batch_ys_pad = ys_pad[start_idx:end_idx, :]
                batch_ys_pad_lens = ys_pad_lens[start_idx:end_idx]
                batch_nll = self.nll(
                    batch_encoder_out,
                    batch_encoder_out_lens,
                    batch_ys_pad,
                    batch_ys_pad_lens,
                )
                nll.append(batch_nll)
                start_idx = end_idx
                if start_idx == total_num:
                    break
            nll = torch.cat(nll)
        assert nll.size(0) == total_num
        return nll

    def _calc_att_loss(
        self,
        encoder_out: torch.Tensor,
        encoder_out_lens: torch.Tensor,
        ys_pad: torch.Tensor,
        ys_pad_lens: torch.Tensor,
    ):
        ys_in_pad, ys_out_pad = add_sos_eos(ys_pad, self.sos, self.eos, self.ignore_id)
        ys_in_lens = ys_pad_lens + 1

        # 1. Forward decoder
        decoder_out, _ = self.decoder(
            encoder_out, encoder_out_lens, ys_in_pad, ys_in_lens
        )

        # 2. Compute attention loss
        loss_att = self.criterion_att(decoder_out, ys_out_pad)
        acc_att = th_accuracy(
            decoder_out.view(-1, self.vocab_size),
            ys_out_pad,
            ignore_label=self.ignore_id,
        )

        # Compute cer/wer using attention-decoder
        if self.training or self.error_calculator is None:
            cer_att, wer_att = None, None
        else:
            ys_hat = decoder_out.argmax(dim=-1)
            cer_att, wer_att = self.error_calculator(ys_hat.cpu(), ys_pad.cpu())

        return loss_att, acc_att, cer_att, wer_att

    def _calc_ctc_loss(
        self,
        encoder_out: torch.Tensor,
        encoder_out_lens: torch.Tensor,
        ys_pad: torch.Tensor,
        ys_pad_lens: torch.Tensor,
    ):
        # Calc CTC loss
        loss_ctc = self.ctc(encoder_out, encoder_out_lens, ys_pad, ys_pad_lens)

        # Calc CER using CTC
        cer_ctc = None
        if not self.training and self.error_calculator is not None:
            ys_hat = self.ctc.argmax(encoder_out).data
            cer_ctc = self.error_calculator(ys_hat.cpu(), ys_pad.cpu(), is_ctc=True)
        return loss_ctc, cer_ctc

    def _calc_transducer_loss(
        self,
        encoder_out: torch.Tensor,
        encoder_out_lens: torch.Tensor,
        labels: torch.Tensor,
    ):
        """Compute Transducer loss.

        Args:
            encoder_out: Encoder output sequences. (B, T, D_enc)
            encoder_out_lens: Encoder output sequences lengths. (B,)
            labels: Label ID sequences. (B, L)

        Return:
            loss_transducer: Transducer loss value.
            cer_transducer: Character error rate for Transducer.
            wer_transducer: Word Error Rate for Transducer.

        """
        decoder_in, target, t_len, u_len = get_transducer_task_io(
            labels,
            encoder_out_lens,
            ignore_id=self.ignore_id,
            blank_id=self.blank_id,
        )

        self.decoder.set_device(encoder_out.device)
        decoder_out = self.decoder(decoder_in)

        joint_out = self.joint_network(
            encoder_out.unsqueeze(2), decoder_out.unsqueeze(1)
        )

        loss_transducer = self.criterion_transducer(
            joint_out,
            target,
            t_len,
            u_len,
        )

        cer_transducer, wer_transducer = None, None
        if not self.training and self.error_calculator_trans is not None:
            cer_transducer, wer_transducer = self.error_calculator_trans(
                encoder_out, target
            )

        return loss_transducer, cer_transducer, wer_transducer<|MERGE_RESOLUTION|>--- conflicted
+++ resolved
@@ -1,9 +1,5 @@
 import logging
 from contextlib import contextmanager
-<<<<<<< HEAD
-from distutils.version import LooseVersion
-=======
->>>>>>> 09a254ec
 from typing import Dict, List, Optional, Tuple, Union
 
 import torch
