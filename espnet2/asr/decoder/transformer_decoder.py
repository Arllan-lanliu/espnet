# Copyright 2019 Shigeki Karita
#  Apache 2.0  (http://www.apache.org/licenses/LICENSE-2.0)

"""Decoder definition."""
from typing import Any, List, Sequence, Tuple

import torch
from typeguard import check_argument_types

from espnet2.asr.decoder.abs_decoder import AbsDecoder
from espnet.nets.pytorch_backend.nets_utils import make_pad_mask
from espnet.nets.pytorch_backend.transformer.attention import MultiHeadedAttention
from espnet.nets.pytorch_backend.transformer.decoder_layer import DecoderLayer
from espnet.nets.pytorch_backend.transformer.dynamic_conv import DynamicConvolution
from espnet.nets.pytorch_backend.transformer.dynamic_conv2d import DynamicConvolution2D
from espnet.nets.pytorch_backend.transformer.embedding import PositionalEncoding
from espnet.nets.pytorch_backend.transformer.layer_norm import LayerNorm
from espnet.nets.pytorch_backend.transformer.lightconv import LightweightConvolution
from espnet.nets.pytorch_backend.transformer.lightconv2d import LightweightConvolution2D
from espnet.nets.pytorch_backend.transformer.mask import subsequent_mask
from espnet.nets.pytorch_backend.transformer.positionwise_feed_forward import (
    PositionwiseFeedForward,
)
from espnet.nets.pytorch_backend.transformer.repeat import repeat
from espnet.nets.scorer_interface import BatchScorerInterface


class BaseTransformerDecoder(AbsDecoder, BatchScorerInterface):
    """Base class of Transfomer decoder module.

    Args:
        vocab_size: output dim
        encoder_output_size: dimension of attention
        attention_heads: the number of heads of multi head attention
        linear_units: the number of units of position-wise feed forward
        num_blocks: the number of decoder blocks
        dropout_rate: dropout rate
        self_attention_dropout_rate: dropout rate for attention
        input_layer: input layer type
        use_output_layer: whether to use output layer
        pos_enc_class: PositionalEncoding or ScaledPositionalEncoding
        normalize_before: whether to use layer_norm before the first block
        concat_after: whether to concat attention layer's input and output
            if True, additional linear will be applied.
            i.e. x -> x + linear(concat(x, att(x)))
            if False, no additional linear will be applied.
            i.e. x -> x + att(x)
    """

    def __init__(
        self,
        vocab_size: int,
        encoder_output_size: int,
        dropout_rate: float = 0.1,
        positional_dropout_rate: float = 0.1,
        input_layer: str = "embed",
        use_output_layer: bool = True,
        pos_enc_class=PositionalEncoding,
        normalize_before: bool = True,
    ):
        assert check_argument_types()
        super().__init__()
        attention_dim = encoder_output_size

        if input_layer == "embed":
            self.embed = torch.nn.Sequential(
                torch.nn.Embedding(vocab_size, attention_dim),
                pos_enc_class(attention_dim, positional_dropout_rate),
            )
        elif input_layer == "linear":
            self.embed = torch.nn.Sequential(
                torch.nn.Linear(vocab_size, attention_dim),
                torch.nn.LayerNorm(attention_dim),
                torch.nn.Dropout(dropout_rate),
                torch.nn.ReLU(),
                pos_enc_class(attention_dim, positional_dropout_rate),
            )
        else:
            raise ValueError(f"only 'embed' or 'linear' is supported: {input_layer}")

        self.normalize_before = normalize_before
        if self.normalize_before:
            self.after_norm = LayerNorm(attention_dim)
        if use_output_layer:
            self.output_layer = torch.nn.Linear(attention_dim, vocab_size)
        else:
            self.output_layer = None

        # Must set by the inheritance
        self.decoders = None

    def forward(
        self,
        hs_pad: torch.Tensor,
        hlens: torch.Tensor,
        ys_in_pad: torch.Tensor,
        ys_in_lens: torch.Tensor,
<<<<<<< HEAD
        return_hidden: torch.Tensor = False,
=======
        return_last_hidden: bool = False,
        return_all_hiddens: bool = False,
>>>>>>> 7c36026d
    ) -> Tuple[torch.Tensor, torch.Tensor]:
        """Forward decoder.

        Args:
            hs_pad: encoded memory, float32  (batch, maxlen_in, feat)
            hlens: (batch)
            ys_in_pad:
                input token ids, int64 (batch, maxlen_out)
                if input_layer == "embed"
                input tensor (batch, maxlen_out, #mels) in the other cases
            ys_in_lens: (batch)
            return_last_hidden: (bool) whether to return the last hidden output
                                  before output layer
            return_all_hiddens: (bool) whether to return all the hidden intermediates
        Returns:
            (tuple): tuple containing:

            x: decoded token score before softmax (batch, maxlen_out, token)
                if use_output_layer is True,
            olens: (batch, )
        """
        import logging
        tgt = ys_in_pad
        # tgt_mask: (B, 1, L)
        tgt_mask = (~make_pad_mask(ys_in_lens)[:, None, :]).to(tgt.device)
        # m: (1, L, L)
        m = subsequent_mask(tgt_mask.size(-1), device=tgt_mask.device).unsqueeze(0)
        # tgt_mask: (B, L, L)
        tgt_mask = tgt_mask & m

        memory = hs_pad
        memory_mask = (~make_pad_mask(hlens, maxlen=memory.size(1)))[:, None, :].to(
            memory.device
        )
        # Padding for Longformer
        if memory_mask.shape[-1] != memory.shape[1]:
            padlen = memory.shape[1] - memory_mask.shape[-1]
            memory_mask = torch.nn.functional.pad(
                memory_mask, (0, padlen), "constant", False
            )

        x = self.embed(tgt)
        intermediate_outs = []
        for layer_idx, decoder_layer in enumerate(self.decoders):
            x, tgt_mask, memory, memory_mask = decoder_layer(
                x, tgt_mask, memory, memory_mask
            )
            if return_all_hiddens:
                intermediate_outs.append(x)
        if self.normalize_before:
            x = self.after_norm(x)
        if self.output_layer is not None:
            if return_last_hidden:
                hidden = x
            x = self.output_layer(x)

        olens = tgt_mask.sum(1)
        if return_last_hidden:
            return (x, hidden), olens
        elif return_all_hiddens:
            return (x, intermediate_outs), olens
        return x, olens

    def forward_one_step(
        self,
        tgt: torch.Tensor,
        tgt_mask: torch.Tensor,
        memory: torch.Tensor,
        cache: List[torch.Tensor] = None,
    ) -> Tuple[torch.Tensor, List[torch.Tensor]]:
        """Forward one step.

        Args:
            tgt: input token ids, int64 (batch, maxlen_out)
            tgt_mask: input token mask,  (batch, maxlen_out)
                      dtype=torch.uint8 in PyTorch 1.2-
                      dtype=torch.bool in PyTorch 1.2+ (include 1.2)
            memory: encoded memory, float32  (batch, maxlen_in, feat)
            cache: cached output list of (batch, max_time_out-1, size)
        Returns:
            y, cache: NN output value and cache per `self.decoders`.
            y.shape` is (batch, maxlen_out, token)
        """
        x = self.embed(tgt)
        if cache is None:
            cache = [None] * len(self.decoders)
        new_cache = []
        for c, decoder in zip(cache, self.decoders):
            x, tgt_mask, memory, memory_mask = decoder(
                x, tgt_mask, memory, None, cache=c
            )
            new_cache.append(x)

        if self.normalize_before:
            y = self.after_norm(x[:, -1])
        else:
            y = x[:, -1]
        if self.output_layer is not None:
            y = torch.log_softmax(self.output_layer(y), dim=-1)

        return y, new_cache

    def score(self, ys, state, x):
        """Score."""
        ys_mask = subsequent_mask(len(ys), device=x.device).unsqueeze(0)
        logp, state = self.forward_one_step(
            ys.unsqueeze(0), ys_mask, x.unsqueeze(0), cache=state
        )
        return logp.squeeze(0), state

    def batch_score(
        self, ys: torch.Tensor, states: List[Any], xs: torch.Tensor
    ) -> Tuple[torch.Tensor, List[Any]]:
        """Score new token batch.

        Args:
            ys (torch.Tensor): torch.int64 prefix tokens (n_batch, ylen).
            states (List[Any]): Scorer states for prefix tokens.
            xs (torch.Tensor):
                The encoder feature that generates ys (n_batch, xlen, n_feat).

        Returns:
            tuple[torch.Tensor, List[Any]]: Tuple of
                batchfied scores for next token with shape of `(n_batch, n_vocab)`
                and next state list for ys.

        """
        # merge states
        n_batch = len(ys)
        n_layers = len(self.decoders)
        if states[0] is None:
            batch_state = None
        else:
            # transpose state of [batch, layer] into [layer, batch]
            batch_state = [
                torch.stack([states[b][i] for b in range(n_batch)])
                for i in range(n_layers)
            ]

        # batch decoding
        ys_mask = subsequent_mask(ys.size(-1), device=xs.device).unsqueeze(0)
        logp, states = self.forward_one_step(ys, ys_mask, xs, cache=batch_state)

        # transpose state of [layer, batch] into [batch, layer]
        state_list = [[states[i][b] for i in range(n_layers)] for b in range(n_batch)]
        return logp, state_list


class TransformerDecoder(BaseTransformerDecoder):
    def __init__(
        self,
        vocab_size: int,
        encoder_output_size: int,
        attention_heads: int = 4,
        linear_units: int = 2048,
        num_blocks: int = 6,
        dropout_rate: float = 0.1,
        positional_dropout_rate: float = 0.1,
        self_attention_dropout_rate: float = 0.0,
        src_attention_dropout_rate: float = 0.0,
        input_layer: str = "embed",
        use_output_layer: bool = True,
        pos_enc_class=PositionalEncoding,
        normalize_before: bool = True,
        concat_after: bool = False,
        layer_drop_rate: float = 0.0,
    ):
        assert check_argument_types()
        super().__init__(
            vocab_size=vocab_size,
            encoder_output_size=encoder_output_size,
            dropout_rate=dropout_rate,
            positional_dropout_rate=positional_dropout_rate,
            input_layer=input_layer,
            use_output_layer=use_output_layer,
            pos_enc_class=pos_enc_class,
            normalize_before=normalize_before,
        )

        attention_dim = encoder_output_size
        self.decoders = repeat(
            num_blocks,
            lambda lnum: DecoderLayer(
                attention_dim,
                MultiHeadedAttention(
                    attention_heads, attention_dim, self_attention_dropout_rate
                ),
                MultiHeadedAttention(
                    attention_heads, attention_dim, src_attention_dropout_rate
                ),
                PositionwiseFeedForward(attention_dim, linear_units, dropout_rate),
                dropout_rate,
                normalize_before,
                concat_after,
            ),
            layer_drop_rate,
        )


class LightweightConvolutionTransformerDecoder(BaseTransformerDecoder):
    def __init__(
        self,
        vocab_size: int,
        encoder_output_size: int,
        attention_heads: int = 4,
        linear_units: int = 2048,
        num_blocks: int = 6,
        dropout_rate: float = 0.1,
        positional_dropout_rate: float = 0.1,
        self_attention_dropout_rate: float = 0.0,
        src_attention_dropout_rate: float = 0.0,
        input_layer: str = "embed",
        use_output_layer: bool = True,
        pos_enc_class=PositionalEncoding,
        normalize_before: bool = True,
        concat_after: bool = False,
        conv_wshare: int = 4,
        conv_kernel_length: Sequence[int] = (11, 11, 11, 11, 11, 11),
        conv_usebias: int = False,
    ):
        assert check_argument_types()
        if len(conv_kernel_length) != num_blocks:
            raise ValueError(
                "conv_kernel_length must have equal number of values to num_blocks: "
                f"{len(conv_kernel_length)} != {num_blocks}"
            )
        super().__init__(
            vocab_size=vocab_size,
            encoder_output_size=encoder_output_size,
            dropout_rate=dropout_rate,
            positional_dropout_rate=positional_dropout_rate,
            input_layer=input_layer,
            use_output_layer=use_output_layer,
            pos_enc_class=pos_enc_class,
            normalize_before=normalize_before,
        )

        attention_dim = encoder_output_size
        self.decoders = repeat(
            num_blocks,
            lambda lnum: DecoderLayer(
                attention_dim,
                LightweightConvolution(
                    wshare=conv_wshare,
                    n_feat=attention_dim,
                    dropout_rate=self_attention_dropout_rate,
                    kernel_size=conv_kernel_length[lnum],
                    use_kernel_mask=True,
                    use_bias=conv_usebias,
                ),
                MultiHeadedAttention(
                    attention_heads, attention_dim, src_attention_dropout_rate
                ),
                PositionwiseFeedForward(attention_dim, linear_units, dropout_rate),
                dropout_rate,
                normalize_before,
                concat_after,
            ),
        )


class LightweightConvolution2DTransformerDecoder(BaseTransformerDecoder):
    def __init__(
        self,
        vocab_size: int,
        encoder_output_size: int,
        attention_heads: int = 4,
        linear_units: int = 2048,
        num_blocks: int = 6,
        dropout_rate: float = 0.1,
        positional_dropout_rate: float = 0.1,
        self_attention_dropout_rate: float = 0.0,
        src_attention_dropout_rate: float = 0.0,
        input_layer: str = "embed",
        use_output_layer: bool = True,
        pos_enc_class=PositionalEncoding,
        normalize_before: bool = True,
        concat_after: bool = False,
        conv_wshare: int = 4,
        conv_kernel_length: Sequence[int] = (11, 11, 11, 11, 11, 11),
        conv_usebias: int = False,
    ):
        assert check_argument_types()
        if len(conv_kernel_length) != num_blocks:
            raise ValueError(
                "conv_kernel_length must have equal number of values to num_blocks: "
                f"{len(conv_kernel_length)} != {num_blocks}"
            )
        super().__init__(
            vocab_size=vocab_size,
            encoder_output_size=encoder_output_size,
            dropout_rate=dropout_rate,
            positional_dropout_rate=positional_dropout_rate,
            input_layer=input_layer,
            use_output_layer=use_output_layer,
            pos_enc_class=pos_enc_class,
            normalize_before=normalize_before,
        )

        attention_dim = encoder_output_size
        self.decoders = repeat(
            num_blocks,
            lambda lnum: DecoderLayer(
                attention_dim,
                LightweightConvolution2D(
                    wshare=conv_wshare,
                    n_feat=attention_dim,
                    dropout_rate=self_attention_dropout_rate,
                    kernel_size=conv_kernel_length[lnum],
                    use_kernel_mask=True,
                    use_bias=conv_usebias,
                ),
                MultiHeadedAttention(
                    attention_heads, attention_dim, src_attention_dropout_rate
                ),
                PositionwiseFeedForward(attention_dim, linear_units, dropout_rate),
                dropout_rate,
                normalize_before,
                concat_after,
            ),
        )


class DynamicConvolutionTransformerDecoder(BaseTransformerDecoder):
    def __init__(
        self,
        vocab_size: int,
        encoder_output_size: int,
        attention_heads: int = 4,
        linear_units: int = 2048,
        num_blocks: int = 6,
        dropout_rate: float = 0.1,
        positional_dropout_rate: float = 0.1,
        self_attention_dropout_rate: float = 0.0,
        src_attention_dropout_rate: float = 0.0,
        input_layer: str = "embed",
        use_output_layer: bool = True,
        pos_enc_class=PositionalEncoding,
        normalize_before: bool = True,
        concat_after: bool = False,
        conv_wshare: int = 4,
        conv_kernel_length: Sequence[int] = (11, 11, 11, 11, 11, 11),
        conv_usebias: int = False,
    ):
        assert check_argument_types()
        if len(conv_kernel_length) != num_blocks:
            raise ValueError(
                "conv_kernel_length must have equal number of values to num_blocks: "
                f"{len(conv_kernel_length)} != {num_blocks}"
            )
        super().__init__(
            vocab_size=vocab_size,
            encoder_output_size=encoder_output_size,
            dropout_rate=dropout_rate,
            positional_dropout_rate=positional_dropout_rate,
            input_layer=input_layer,
            use_output_layer=use_output_layer,
            pos_enc_class=pos_enc_class,
            normalize_before=normalize_before,
        )
        attention_dim = encoder_output_size

        self.decoders = repeat(
            num_blocks,
            lambda lnum: DecoderLayer(
                attention_dim,
                DynamicConvolution(
                    wshare=conv_wshare,
                    n_feat=attention_dim,
                    dropout_rate=self_attention_dropout_rate,
                    kernel_size=conv_kernel_length[lnum],
                    use_kernel_mask=True,
                    use_bias=conv_usebias,
                ),
                MultiHeadedAttention(
                    attention_heads, attention_dim, src_attention_dropout_rate
                ),
                PositionwiseFeedForward(attention_dim, linear_units, dropout_rate),
                dropout_rate,
                normalize_before,
                concat_after,
            ),
        )


class DynamicConvolution2DTransformerDecoder(BaseTransformerDecoder):
    def __init__(
        self,
        vocab_size: int,
        encoder_output_size: int,
        attention_heads: int = 4,
        linear_units: int = 2048,
        num_blocks: int = 6,
        dropout_rate: float = 0.1,
        positional_dropout_rate: float = 0.1,
        self_attention_dropout_rate: float = 0.0,
        src_attention_dropout_rate: float = 0.0,
        input_layer: str = "embed",
        use_output_layer: bool = True,
        pos_enc_class=PositionalEncoding,
        normalize_before: bool = True,
        concat_after: bool = False,
        conv_wshare: int = 4,
        conv_kernel_length: Sequence[int] = (11, 11, 11, 11, 11, 11),
        conv_usebias: int = False,
    ):
        assert check_argument_types()
        if len(conv_kernel_length) != num_blocks:
            raise ValueError(
                "conv_kernel_length must have equal number of values to num_blocks: "
                f"{len(conv_kernel_length)} != {num_blocks}"
            )
        super().__init__(
            vocab_size=vocab_size,
            encoder_output_size=encoder_output_size,
            dropout_rate=dropout_rate,
            positional_dropout_rate=positional_dropout_rate,
            input_layer=input_layer,
            use_output_layer=use_output_layer,
            pos_enc_class=pos_enc_class,
            normalize_before=normalize_before,
        )
        attention_dim = encoder_output_size

        self.decoders = repeat(
            num_blocks,
            lambda lnum: DecoderLayer(
                attention_dim,
                DynamicConvolution2D(
                    wshare=conv_wshare,
                    n_feat=attention_dim,
                    dropout_rate=self_attention_dropout_rate,
                    kernel_size=conv_kernel_length[lnum],
                    use_kernel_mask=True,
                    use_bias=conv_usebias,
                ),
                MultiHeadedAttention(
                    attention_heads, attention_dim, src_attention_dropout_rate
                ),
                PositionwiseFeedForward(attention_dim, linear_units, dropout_rate),
                dropout_rate,
                normalize_before,
                concat_after,
            ),
        )<|MERGE_RESOLUTION|>--- conflicted
+++ resolved
@@ -95,12 +95,8 @@
         hlens: torch.Tensor,
         ys_in_pad: torch.Tensor,
         ys_in_lens: torch.Tensor,
-<<<<<<< HEAD
-        return_hidden: torch.Tensor = False,
-=======
         return_last_hidden: bool = False,
         return_all_hiddens: bool = False,
->>>>>>> 7c36026d
     ) -> Tuple[torch.Tensor, torch.Tensor]:
         """Forward decoder.
 
