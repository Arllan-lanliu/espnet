--- conflicted
+++ resolved
@@ -2503,11 +2503,7 @@
             value = value.repeat(self.codec_token_in_use, axis=0)
             conti_feat = None
 
-<<<<<<< HEAD
         # TODO(Jinchuan): Support continuous modalities
-=======
-        # TODO[jinchuan]: Continuous modalities
->>>>>>> ff5841b0
         else:
             raise NotImplementedError
 
