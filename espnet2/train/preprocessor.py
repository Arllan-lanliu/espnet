<<<<<<< HEAD
=======
import logging
>>>>>>> 09a254ec
from abc import ABC, abstractmethod
from pathlib import Path
from typing import Collection, Dict, Iterable, List, Union

import numpy as np
import scipy.signal
import soundfile
from typeguard import check_argument_types, check_return_type

from espnet2.text.build_tokenizer import build_tokenizer
from espnet2.text.cleaner import TextCleaner
from espnet2.text.token_id_converter import TokenIDConverter


class AbsPreprocessor(ABC):
    def __init__(self, train: bool):
        self.train = train

    @abstractmethod
    def __call__(
        self, uid: str, data: Dict[str, Union[str, np.ndarray]]
    ) -> Dict[str, np.ndarray]:
        raise NotImplementedError


def framing(
    x,
    frame_length: int = 512,
    frame_shift: int = 256,
    centered: bool = True,
    padded: bool = True,
):
    if x.size == 0:
        raise ValueError("Input array size is zero")
    if frame_length < 1:
        raise ValueError("frame_length must be a positive integer")
    if frame_length > x.shape[-1]:
        raise ValueError("frame_length is greater than input length")
    if 0 >= frame_shift:
        raise ValueError("frame_shift must be greater than 0")

    if centered:
        pad_shape = [(0, 0) for _ in range(x.ndim - 1)] + [
            (frame_length // 2, frame_length // 2)
        ]
        x = np.pad(x, pad_shape, mode="constant", constant_values=0)

    if padded:
        # Pad to integer number of windowed segments
        # I.e make x.shape[-1] = frame_length + (nseg-1)*nstep,
        #  with integer nseg
        nadd = (-(x.shape[-1] - frame_length) % frame_shift) % frame_length
        pad_shape = [(0, 0) for _ in range(x.ndim - 1)] + [(0, nadd)]
        x = np.pad(x, pad_shape, mode="constant", constant_values=0)

    # Created strided array of data segments
    if frame_length == 1 and frame_length == frame_shift:
        result = x[..., None]
    else:
        shape = x.shape[:-1] + (
            (x.shape[-1] - frame_length) // frame_shift + 1,
            frame_length,
        )
        strides = x.strides[:-1] + (frame_shift * x.strides[-1], x.strides[-1])
        result = np.lib.stride_tricks.as_strided(x, shape=shape, strides=strides)
    return result


def detect_non_silence(
    x: np.ndarray,
    threshold: float = 0.01,
    frame_length: int = 1024,
    frame_shift: int = 512,
    window: str = "boxcar",
) -> np.ndarray:
    """Power based voice activity detection.

    Args:
        x: (Channel, Time)
    >>> x = np.random.randn(1000)
    >>> detect = detect_non_silence(x)
    >>> assert x.shape == detect.shape
    >>> assert detect.dtype == np.bool
    """
    if x.shape[-1] < frame_length:
        return np.full(x.shape, fill_value=True, dtype=np.bool)

    if x.dtype.kind == "i":
        x = x.astype(np.float64)
    # framed_w: (C, T, F)
    framed_w = framing(
        x,
        frame_length=frame_length,
        frame_shift=frame_shift,
        centered=False,
        padded=True,
    )
    framed_w *= scipy.signal.get_window(window, frame_length).astype(framed_w.dtype)
    # power: (C, T)
    power = (framed_w**2).mean(axis=-1)
    # mean_power: (C, 1)
    mean_power = np.mean(power, axis=-1, keepdims=True)
    if np.all(mean_power == 0):
        return np.full(x.shape, fill_value=True, dtype=np.bool)
    # detect_frames: (C, T)
    detect_frames = power / mean_power > threshold
    # detects: (C, T, F)
    detects = np.broadcast_to(
        detect_frames[..., None], detect_frames.shape + (frame_shift,)
    )
    # detects: (C, TF)
    detects = detects.reshape(*detect_frames.shape[:-1], -1)
    # detects: (C, TF)
    return np.pad(
        detects,
        [(0, 0)] * (x.ndim - 1) + [(0, x.shape[-1] - detects.shape[-1])],
        mode="edge",
    )


class CommonPreprocessor(AbsPreprocessor):
    def __init__(
        self,
        train: bool,
        token_type: str = None,
        token_list: Union[Path, str, Iterable[str]] = None,
        bpemodel: Union[Path, str, Iterable[str]] = None,
        text_cleaner: Collection[str] = None,
        g2p_type: str = None,
        unk_symbol: str = "<unk>",
        space_symbol: str = "<space>",
        non_linguistic_symbols: Union[Path, str, Iterable[str]] = None,
        delimiter: str = None,
        rir_scp: str = None,
        rir_apply_prob: float = 1.0,
        noise_scp: str = None,
        noise_apply_prob: float = 1.0,
        noise_db_range: str = "3_10",
        short_noise_thres: float = 0.5,
        speech_volume_normalize: float = None,
        speech_name: str = "speech",
        text_name: str = "text",
    ):
        super().__init__(train)
        self.train = train
        self.speech_name = speech_name
        self.text_name = text_name
        self.speech_volume_normalize = speech_volume_normalize
        self.rir_apply_prob = rir_apply_prob
        self.noise_apply_prob = noise_apply_prob
        self.short_noise_thres = short_noise_thres

        if token_type is not None:
            if token_list is None:
                raise ValueError("token_list is required if token_type is not None")
            self.text_cleaner = TextCleaner(text_cleaner)

            self.tokenizer = build_tokenizer(
                token_type=token_type,
                bpemodel=bpemodel,
                delimiter=delimiter,
                space_symbol=space_symbol,
                non_linguistic_symbols=non_linguistic_symbols,
                g2p_type=g2p_type,
            )
            self.token_id_converter = TokenIDConverter(
                token_list=token_list,
                unk_symbol=unk_symbol,
            )
        else:
            self.text_cleaner = None
            self.tokenizer = None
            self.token_id_converter = None

        if train and rir_scp is not None:
            self.rirs = []
            with open(rir_scp, "r", encoding="utf-8") as f:
                for line in f:
                    sps = line.strip().split(None, 1)
                    if len(sps) == 1:
                        self.rirs.append(sps[0])
                    else:
                        self.rirs.append(sps[1])
        else:
            self.rirs = None

        if train and noise_scp is not None:
            self.noises = []
            with open(noise_scp, "r", encoding="utf-8") as f:
                for line in f:
                    sps = line.strip().split(None, 1)
                    if len(sps) == 1:
                        self.noises.append(sps[0])
                    else:
                        self.noises.append(sps[1])
            sps = noise_db_range.split("_")
            if len(sps) == 1:
                self.noise_db_low, self.noise_db_high = float(sps[0])
            elif len(sps) == 2:
                self.noise_db_low, self.noise_db_high = float(sps[0]), float(sps[1])
            else:
                raise ValueError(
                    "Format error: '{noise_db_range}' e.g. -3_4 -> [-3db,4db]"
                )
        else:
            self.noises = None

    def _convolve_rir(self, speech, power):
        rir_path = np.random.choice(self.rirs)
        rir = None
        if rir_path is not None:
            rir, _ = soundfile.read(rir_path, dtype=np.float64, always_2d=True)

            # rir: (Nmic, Time)
            rir = rir.T

            # speech: (Nmic, Time)
            # Note that this operation doesn't change the signal length
            speech = scipy.signal.convolve(speech, rir, mode="full")[
                :, : speech.shape[1]
            ]
            # Reverse mean power to the original power
            power2 = (speech[detect_non_silence(speech)] ** 2).mean()
            speech = np.sqrt(power / max(power2, 1e-10)) * speech
        return speech, rir

    def _add_noise(self, speech, power):
        nsamples = speech.shape[1]
        noise_path = np.random.choice(self.noises)
        noise = None
        if noise_path is not None:
            noise_db = np.random.uniform(self.noise_db_low, self.noise_db_high)
            with soundfile.SoundFile(noise_path) as f:
                if f.frames == nsamples:
                    noise = f.read(dtype=np.float64, always_2d=True)
                elif f.frames < nsamples:
                    if f.frames / nsamples < self.short_noise_thres:
                        logging.warning(
                            f"Noise ({f.frames}) is much shorter than "
                            f"speech ({nsamples}) in dynamic mixing"
                        )
                    offset = np.random.randint(0, nsamples - f.frames)
                    # noise: (Time, Nmic)
                    noise = f.read(dtype=np.float64, always_2d=True)
                    # Repeat noise
                    noise = np.pad(
                        noise,
                        [(offset, nsamples - f.frames - offset), (0, 0)],
                        mode="wrap",
                    )
                else:
                    offset = np.random.randint(0, f.frames - nsamples)
                    f.seek(offset)
                    # noise: (Time, Nmic)
                    noise = f.read(nsamples, dtype=np.float64, always_2d=True)
                    if len(noise) != nsamples:
                        raise RuntimeError(f"Something wrong: {noise_path}")
            # noise: (Nmic, Time)
            noise = noise.T

            noise_power = (noise**2).mean()
            scale = (
                10 ** (-noise_db / 20)
                * np.sqrt(power)
                / np.sqrt(max(noise_power, 1e-10))
            )
            speech = speech + scale * noise
        return speech, noise

    def _speech_process(
        self, data: Dict[str, Union[str, np.ndarray]]
    ) -> Dict[str, Union[str, np.ndarray]]:
        assert check_argument_types()
        if self.speech_name in data:
            if self.train and (self.rirs is not None or self.noises is not None):
                speech = data[self.speech_name]

                # speech: (Nmic, Time)
                if speech.ndim == 1:
                    speech = speech[None, :]
                else:
                    speech = speech.T
                # Calc power on non silence region
                power = (speech[detect_non_silence(speech)] ** 2).mean()

                # 1. Convolve RIR
                if self.rirs is not None and self.rir_apply_prob >= np.random.random():
                    speech, _ = self._convolve_rir(speech, power)

                # 2. Add Noise
                if (
                    self.noises is not None
                    and self.noise_apply_prob >= np.random.random()
                ):
                    speech, _ = self._add_noise(speech, power)

                speech = speech.T
                ma = np.max(np.abs(speech))
                if ma > 1.0:
                    speech /= ma
                data[self.speech_name] = speech

            if self.speech_volume_normalize is not None:
                speech = data[self.speech_name]
                ma = np.max(np.abs(speech))
                data[self.speech_name] = speech * self.speech_volume_normalize / ma
        assert check_return_type(data)
        return data

    def _text_process(
        self, data: Dict[str, Union[str, np.ndarray]]
    ) -> Dict[str, np.ndarray]:
        if self.text_name in data and self.tokenizer is not None:
            text = data[self.text_name]
            text = self.text_cleaner(text)
            tokens = self.tokenizer.text2tokens(text)
            text_ints = self.token_id_converter.tokens2ids(tokens)
            data[self.text_name] = np.array(text_ints, dtype=np.int64)
        assert check_return_type(data)
        return data

    def __call__(
        self, uid: str, data: Dict[str, Union[str, np.ndarray]]
    ) -> Dict[str, np.ndarray]:
        assert check_argument_types()

        data = self._speech_process(data)
        data = self._text_process(data)
        return data


class CommonPreprocessor_multi(AbsPreprocessor):
    def __init__(
        self,
        train: bool,
        token_type: str = None,
        token_list: Union[Path, str, Iterable[str]] = None,
        bpemodel: Union[Path, str, Iterable[str]] = None,
        text_cleaner: Collection[str] = None,
        g2p_type: str = None,
        unk_symbol: str = "<unk>",
        space_symbol: str = "<space>",
        non_linguistic_symbols: Union[Path, str, Iterable[str]] = None,
        delimiter: str = None,
        speech_name: str = "speech",
        text_name: List[str] = ["text"],
    ):
        super().__init__(train)
        self.train = train
        self.speech_name = speech_name
        self.text_name = text_name

        if token_type is not None:
            if token_list is None:
                raise ValueError("token_list is required if token_type is not None")
            self.text_cleaner = TextCleaner(text_cleaner)

            self.tokenizer = build_tokenizer(
                token_type=token_type,
                bpemodel=bpemodel,
                delimiter=delimiter,
                space_symbol=space_symbol,
                non_linguistic_symbols=non_linguistic_symbols,
                g2p_type=g2p_type,
            )
            self.token_id_converter = TokenIDConverter(
                token_list=token_list,
                unk_symbol=unk_symbol,
            )
        else:
            self.text_cleaner = None
            self.tokenizer = None
            self.token_id_converter = None

    def _text_process(
        self, data: Dict[str, Union[str, np.ndarray]]
    ) -> Dict[str, np.ndarray]:
        for text_n in self.text_name:
            if text_n in data and self.tokenizer is not None:
                text = data[text_n]
                text = self.text_cleaner(text)
                tokens = self.tokenizer.text2tokens(text)
                text_ints = self.token_id_converter.tokens2ids(tokens)
                data[text_n] = np.array(text_ints, dtype=np.int64)
        assert check_return_type(data)
        return data

    def __call__(
        self, uid: str, data: Dict[str, Union[str, np.ndarray]]
    ) -> Dict[str, np.ndarray]:
        assert check_argument_types()

        if self.speech_name in data:
            # Nothing now: candidates:
            # - STFT
            # - Fbank
            # - CMVN
            # - Data augmentation
            pass

        data = self._text_process(data)
        return data


class MutliTokenizerCommonPreprocessor(CommonPreprocessor):
    def __init__(
        self,
        train: bool,
        token_type: List[str] = [None],
        token_list: List[Union[Path, str, Iterable[str]]] = [None],
        bpemodel: List[Union[Path, str, Iterable[str]]] = [None],
        text_cleaner: Collection[str] = None,
        g2p_type: str = None,
        unk_symbol: str = "<unk>",
        space_symbol: str = "<space>",
        non_linguistic_symbols: Union[Path, str, Iterable[str]] = None,
        delimiter: str = None,
        rir_scp: str = None,
        rir_apply_prob: float = 1.0,
        noise_scp: str = None,
        noise_apply_prob: float = 1.0,
        noise_db_range: str = "3_10",
        short_noise_thres: float = 0.5,
        speech_volume_normalize: float = None,
        speech_name: str = "speech",
        text_name: List[str] = ["text"],
    ):
        # TODO(jiatong): sync with Kamo and Jing on interface for preprocessor
        super().__init__(
            train=train,
            token_type=token_type[0],
            token_list=token_list[0],
            bpemodel=bpemodel[0],
            text_cleaner=text_cleaner,
            g2p_type=g2p_type,
            unk_symbol=unk_symbol,
            space_symbol=space_symbol,
            non_linguistic_symbols=non_linguistic_symbols,
            delimiter=delimiter,
            speech_name=speech_name,
            text_name=text_name[0],
            rir_scp=rir_scp,
            rir_apply_prob=rir_apply_prob,
            noise_scp=noise_scp,
            noise_apply_prob=noise_apply_prob,
            noise_db_range=noise_db_range,
            short_noise_thres=short_noise_thres,
            speech_volume_normalize=speech_volume_normalize,
        )

        assert (
            len(token_type) == len(token_list) == len(bpemodel) == len(text_name)
        ), "token_type, token_list, bpemodel, or processing text_name mismatched"
        self.num_tokenizer = len(token_type)
        self.tokenizer = []
        self.token_id_converter = []

        for i in range(self.num_tokenizer):
            if token_type[i] is not None:
                if token_list[i] is None:
                    raise ValueError("token_list is required if token_type is not None")

                self.tokenizer.append(
                    build_tokenizer(
                        token_type=token_type[i],
                        bpemodel=bpemodel[i],
                        delimiter=delimiter,
                        space_symbol=space_symbol,
                        non_linguistic_symbols=non_linguistic_symbols,
                        g2p_type=g2p_type,
                    )
                )
                self.token_id_converter.append(
                    TokenIDConverter(
                        token_list=token_list[i],
                        unk_symbol=unk_symbol,
                    )
                )
            else:
                self.tokenizer.append(None)
                self.token_id_converter.append(None)

        self.text_cleaner = TextCleaner(text_cleaner)
        self.text_name = text_name  # override the text_name from CommonPreprocessor

    def _text_process(
        self, data: Dict[str, Union[str, np.ndarray]]
    ) -> Dict[str, np.ndarray]:
        for i in range(self.num_tokenizer):
            text_name = self.text_name[i]
            if text_name in data and self.tokenizer[i] is not None:
                text = data[text_name]
                text = self.text_cleaner(text)
                tokens = self.tokenizer[i].text2tokens(text)
                text_ints = self.token_id_converter[i].tokens2ids(tokens)
                data[text_name] = np.array(text_ints, dtype=np.int64)
        assert check_return_type(data)
        return data


class EnhPreprocessor(CommonPreprocessor):
    """Preprocessor for Speech Enhancement (Enh) task."""

    def __init__(
        self,
        train: bool,
        rir_scp: str = None,
        rir_apply_prob: float = 1.0,
        noise_scp: str = None,
        noise_apply_prob: float = 1.0,
        noise_db_range: str = "3_10",
        short_noise_thres: float = 0.5,
        speech_volume_normalize: float = None,
        speech_name: str = "speech_mix",
        speech_ref_name_prefix: str = "speech_ref",
        noise_ref_name_prefix: str = "noise_ref",
        dereverb_ref_name_prefix: str = "dereverb_ref",
        use_reverberant_ref: bool = False,
        num_spk: int = 1,
        num_noise_type: int = 1,
        sample_rate: int = 8000,
        force_single_channel: bool = False,
    ):
        super().__init__(
            train=train,
            token_type=None,
            token_list=None,
            bpemodel=None,
            text_cleaner=None,
            g2p_type=None,
            unk_symbol="<unk>",
            space_symbol="<space>",
            non_linguistic_symbols=None,
            delimiter=None,
            rir_scp=rir_scp,
            rir_apply_prob=rir_apply_prob,
            noise_scp=noise_scp,
            noise_apply_prob=noise_apply_prob,
            noise_db_range=noise_db_range,
            short_noise_thres=short_noise_thres,
            speech_volume_normalize=speech_volume_normalize,
            speech_name=speech_name,
        )
        self.speech_ref_name_prefix = speech_ref_name_prefix
        self.noise_ref_name_prefix = noise_ref_name_prefix
        self.dereverb_ref_name_prefix = dereverb_ref_name_prefix
        self.use_reverberant_ref = use_reverberant_ref
        self.num_spk = num_spk
        self.num_noise_type = num_noise_type
        self.sample_rate = sample_rate
        self.force_single_channel = force_single_channel

        if self.speech_volume_normalize is not None:
            sps = speech_volume_normalize.split("_")
            if len(sps) == 1:
                self.volume_low, self.volume_high = float(sps[0])
            elif len(sps) == 2:
                self.volume_low, self.volume_high = float(sps[0]), float(sps[1])
            else:
                raise ValueError(
                    "Format error for --speech_volume_normalize: "
                    f"'{speech_volume_normalize}'"
                )

    def _ensure_2d(self, signal):
        if isinstance(signal, tuple):
            return tuple(self._ensure_2d(sig) for sig in signal)
        elif isinstance(signal, list):
            return [self._ensure_2d(sig) for sig in signal]
        else:
            # (Nmic, Time)
            return signal[None, :] if signal.ndim == 1 else signal.T

    def _get_early_signal(self, speech, rir, power):
        predelay = 50  # milliseconds
        dt = np.argmax(rir, axis=1).min()
        et = dt + (predelay * self.sample_rate) // 1000
        rir_early = rir[:, :et]
        speech2 = scipy.signal.convolve(speech, rir_early, mode="full")[
            :, : speech.shape[1]
        ]
        # Reverse mean power to the original power
        power2 = (speech2[detect_non_silence(speech2)] ** 2).mean()
        speech2 = np.sqrt(power / max(power2, 1e-10)) * speech2
        return speech2

    def _apply_to_all_signals(self, data_dict, func):
        data_dict[self.speech_name] = func(data_dict[self.speech_name])

        for n in range(self.num_noise_type):
            noise_name = self.noise_ref_name_prefix + str(n + 1)
            if noise_name in data_dict:
                data_dict[noise_name] = func(data_dict[noise_name])

        for spk in range(self.num_spk):
            speech_ref_name = self.speech_ref_name_prefix + str(spk + 1)
            if self.train or speech_ref_name in data_dict:
                data_dict[speech_ref_name] = func(data_dict[speech_ref_name])

            dereverb_ref_name = self.dereverb_ref_name_prefix + str(spk + 1)
            if dereverb_ref_name in data_dict:
                data_dict[dereverb_ref_name] = func(data_dict[dereverb_ref_name])

    def _speech_process(
        self, data: Dict[str, Union[str, np.ndarray]]
    ) -> Dict[str, Union[str, np.ndarray]]:
        assert check_argument_types()

        if self.speech_name not in data:
            assert check_return_type(data)
            return data

        if self.train:
            # clean speech signal (Nmic, Time)
            speech_ref = [
                self._ensure_2d(data[self.speech_ref_name_prefix + str(i + 1)])
                for i in range(self.num_spk)
            ]

            # dereverberated (noisy) signal (Nmic, Time)
            if "dereverb_ref1" in data:
                dereverb_speech_ref = [
                    self._ensure_2d(data[self.dereverb_ref_name_prefix + str(i + 1)])
                    for i in range(self.num_spk)
                    if self.dereverb_ref_name_prefix + str(i + 1) in data
                ]
                assert len(dereverb_speech_ref) in (1, self.num_spk), len(
                    dereverb_speech_ref
                )
            else:
                dereverb_speech_ref = None

            # Calc power on non silence region
            power_ref = [
                (sref[detect_non_silence(sref)] ** 2).mean() for sref in speech_ref
            ]

            # 1. Convolve RIR
            if self.rirs is not None and self.rir_apply_prob >= np.random.random():
                speech_ref, rir_ref = zip(
                    *[
                        self._convolve_rir(sp, power)
                        for sp, power in zip(speech_ref, power_ref)
                    ]
                )
                if self.force_single_channel:
                    speech_ref = list(
                        map(lambda x: x if x.shape[0] == 1 else x[:1], speech_ref)
                    )
                    rir_ref = list(
                        map(lambda x: x if x.shape[0] == 1 else x[:1], rir_ref)
                    )

                if self.use_reverberant_ref:
                    for spk in range(self.num_spk):
                        suffix = str(spk + 1)
                        speech_ref_name = self.speech_ref_name_prefix + suffix
                        # (Time, Nmic)
                        data[speech_ref_name] = speech_ref[spk].T

                        if dereverb_speech_ref is not None:
                            if spk == 0 or len(dereverb_speech_ref) > 1:
                                dereverb_name = self.dereverb_ref_name_prefix + suffix
                                data[dereverb_name] = self._get_early_signal(
                                    speech_ref[spk], rir_ref[spk], power_ref[spk]
                                ).T
                else:
                    for spk in range(self.num_spk):
                        suffix = str(spk + 1)
                        speech_ref_name = self.speech_ref_name_prefix + suffix
                        # clean speech with early reflections (Time, Nmic)
                        data[speech_ref_name] = self._get_early_signal(
                            speech_ref[spk], rir_ref[spk], power_ref[spk]
                        ).T

                        if dereverb_speech_ref is not None:
                            if spk == 0 or len(dereverb_speech_ref) > 1:
                                dereverb_name = self.dereverb_ref_name_prefix + suffix
                                data[dereverb_name] = data[speech_ref_name]

            speech_mix = sum(speech_ref)
            power_mix = (speech_mix[detect_non_silence(speech_mix)] ** 2).mean()

            # 2. Add Noise
            if self.noises is not None and self.noise_apply_prob >= np.random.random():
                speech_mix, noise = self._add_noise(speech_mix, power_mix)
                if self.force_single_channel:
                    if speech_mix.shape[0] > 1:
                        speech_mix = speech_mix[:1]
                    if noise.shape[0] > 1:
                        noise = noise[:1]

                for n in range(1, self.num_noise_type):
                    name = self.noise_ref_name_prefix + str(n + 1)
                    data.pop(name, None)
                data[self.noise_ref_name_prefix + "1"] = noise.T

            speech_mix = speech_mix.T
            data[self.speech_name] = speech_mix
            ma = np.max(np.abs(speech_mix))
            if ma > 1.0:
                self._apply_to_all_signals(data, lambda x: x / ma)

            self._apply_to_all_signals(data, lambda x: x.squeeze())

        if self.force_single_channel:
            self._apply_to_all_signals(data, lambda x: x if x.ndim == 1 else x[:, 0])

        if self.speech_volume_normalize is not None:
            if self.train:
                volume_scale = np.random.uniform(self.volume_low, self.volume_high)
            else:
                # use a fixed scale to make it deterministic
                volume_scale = self.volume_low
            speech_mix = data[self.speech_name]
            ma = np.max(np.abs(speech_mix))
            self._apply_to_all_signals(data, lambda x: x * volume_scale / ma)

        assert check_return_type(data)
        return data<|MERGE_RESOLUTION|>--- conflicted
+++ resolved
@@ -1,7 +1,4 @@
-<<<<<<< HEAD
-=======
 import logging
->>>>>>> 09a254ec
 from abc import ABC, abstractmethod
 from pathlib import Path
 from typing import Collection, Dict, Iterable, List, Union
