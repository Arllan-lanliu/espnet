import argparse
import copy
import os
from typing import Callable, Collection, Dict, List, Optional, Tuple

import numpy as np
import torch
from typeguard import check_argument_types, check_return_type

from espnet2.diar.layers.abs_mask import AbsMask
from espnet2.diar.layers.multi_mask import MultiMask
from espnet2.diar.separator.tcn_separator_nomask import TCNSeparatorNomask
from espnet2.enh.decoder.abs_decoder import AbsDecoder
from espnet2.enh.decoder.conv_decoder import ConvDecoder
from espnet2.enh.decoder.null_decoder import NullDecoder
from espnet2.enh.decoder.stft_decoder import STFTDecoder
from espnet2.enh.encoder.abs_encoder import AbsEncoder
from espnet2.enh.encoder.conv_encoder import ConvEncoder
from espnet2.enh.encoder.null_encoder import NullEncoder
from espnet2.enh.encoder.stft_encoder import STFTEncoder
from espnet2.enh.espnet_model import ESPnetEnhancementModel
from espnet2.enh.loss.criterions.abs_loss import AbsEnhLoss
from espnet2.enh.loss.criterions.tf_domain import (
    FrequencyDomainAbsCoherence,
    FrequencyDomainDPCL,
    FrequencyDomainL1,
    FrequencyDomainMSE,
)
from espnet2.enh.loss.criterions.time_domain import (
    CISDRLoss,
    MultiResL1SpecLoss,
    SDRLoss,
    SISNRLoss,
    SNRLoss,
    TimeDomainL1,
    TimeDomainMSE,
)
from espnet2.enh.loss.wrappers.abs_wrapper import AbsLossWrapper
from espnet2.enh.loss.wrappers.dpcl_solver import DPCLSolver
from espnet2.enh.loss.wrappers.fixed_order import FixedOrderSolver
from espnet2.enh.loss.wrappers.mixit_solver import MixITSolver
from espnet2.enh.loss.wrappers.multilayer_pit_solver import MultiLayerPITSolver
from espnet2.enh.loss.wrappers.pit_solver import PITSolver
from espnet2.enh.separator.abs_separator import AbsSeparator
from espnet2.enh.separator.asteroid_models import AsteroidModel_Converter
from espnet2.enh.separator.conformer_separator import ConformerSeparator
from espnet2.enh.separator.dan_separator import DANSeparator
from espnet2.enh.separator.dc_crn_separator import DC_CRNSeparator
from espnet2.enh.separator.dccrn_separator import DCCRNSeparator
from espnet2.enh.separator.dpcl_e2e_separator import DPCLE2ESeparator
from espnet2.enh.separator.dpcl_separator import DPCLSeparator
from espnet2.enh.separator.dprnn_separator import DPRNNSeparator
from espnet2.enh.separator.dptnet_separator import DPTNetSeparator
from espnet2.enh.separator.fasnet_separator import FaSNetSeparator
from espnet2.enh.separator.ineube_separator import iNeuBe
from espnet2.enh.separator.neural_beamformer import NeuralBeamformer
from espnet2.enh.separator.rnn_separator import RNNSeparator
from espnet2.enh.separator.skim_separator import SkiMSeparator
from espnet2.enh.separator.svoice_separator import SVoiceSeparator
from espnet2.enh.separator.tcn_separator import TCNSeparator
from espnet2.enh.separator.tfgridnet_separator import TFGridNet
from espnet2.enh.separator.tfgridnetv2_separator import TFGridNetV2
from espnet2.enh.separator.transformer_separator import TransformerSeparator
from espnet2.enh.separator.uses_separator import USESSeparator
from espnet2.iterators.abs_iter_factory import AbsIterFactory
from espnet2.tasks.abs_task import AbsTask
from espnet2.torch_utils.initialize import initialize
from espnet2.train.class_choices import ClassChoices
from espnet2.train.collate_fn import CommonCollateFn
from espnet2.train.distributed_utils import DistributedOption
from espnet2.train.preprocessor import (
    AbsPreprocessor,
    DynamicMixingPreprocessor,
    EnhPreprocessor,
)
from espnet2.train.trainer import Trainer
from espnet2.utils.get_default_kwargs import get_default_kwargs
from espnet2.utils.nested_dict_action import NestedDictAction
from espnet2.utils.types import int_or_none, str2bool, str_or_none

encoder_choices = ClassChoices(
    name="encoder",
    classes=dict(stft=STFTEncoder, conv=ConvEncoder, same=NullEncoder),
    type_check=AbsEncoder,
    default="stft",
)

separator_choices = ClassChoices(
    name="separator",
    classes=dict(
        asteroid=AsteroidModel_Converter,
        conformer=ConformerSeparator,
        dan=DANSeparator,
        dc_crn=DC_CRNSeparator,
        dccrn=DCCRNSeparator,
        dpcl=DPCLSeparator,
        dpcl_e2e=DPCLE2ESeparator,
        dprnn=DPRNNSeparator,
        dptnet=DPTNetSeparator,
        fasnet=FaSNetSeparator,
        rnn=RNNSeparator,
        skim=SkiMSeparator,
        svoice=SVoiceSeparator,
        tcn=TCNSeparator,
        transformer=TransformerSeparator,
        wpe_beamformer=NeuralBeamformer,
        tcn_nomask=TCNSeparatorNomask,
        ineube=iNeuBe,
        tfgridnet=TFGridNet,
<<<<<<< HEAD
        uses=USESSeparator,
=======
        tfgridnetv2=TFGridNetV2,
>>>>>>> 6ca43647
    ),
    type_check=AbsSeparator,
    default="rnn",
)

mask_module_choices = ClassChoices(
    name="mask_module",
    classes=dict(multi_mask=MultiMask),
    type_check=AbsMask,
    default="multi_mask",
)

decoder_choices = ClassChoices(
    name="decoder",
    classes=dict(stft=STFTDecoder, conv=ConvDecoder, same=NullDecoder),
    type_check=AbsDecoder,
    default="stft",
)

loss_wrapper_choices = ClassChoices(
    name="loss_wrappers",
    classes=dict(
        pit=PITSolver,
        fixed_order=FixedOrderSolver,
        multilayer_pit=MultiLayerPITSolver,
        dpcl=DPCLSolver,
        mixit=MixITSolver,
    ),
    type_check=AbsLossWrapper,
    default=None,
)

criterion_choices = ClassChoices(
    name="criterions",
    classes=dict(
        ci_sdr=CISDRLoss,
        coh=FrequencyDomainAbsCoherence,
        sdr=SDRLoss,
        si_snr=SISNRLoss,
        snr=SNRLoss,
        l1=FrequencyDomainL1,
        dpcl=FrequencyDomainDPCL,
        l1_fd=FrequencyDomainL1,
        l1_td=TimeDomainL1,
        mse=FrequencyDomainMSE,
        mse_fd=FrequencyDomainMSE,
        mse_td=TimeDomainMSE,
        mr_l1_tfd=MultiResL1SpecLoss,
    ),
    type_check=AbsEnhLoss,
    default=None,
)

preprocessor_choices = ClassChoices(
    name="preprocessor",
    classes=dict(
        dynamic_mixing=DynamicMixingPreprocessor,
        enh=EnhPreprocessor,
    ),
    type_check=AbsPreprocessor,
    default=None,
)

MAX_REFERENCE_NUM = 100


class EnhancementTask(AbsTask):
    # If you need more than one optimizers, change this value
    num_optimizers: int = 1

    class_choices_list = [
        # --encoder and --encoder_conf
        encoder_choices,
        # --separator and --separator_conf
        separator_choices,
        # --decoder and --decoder_conf
        decoder_choices,
        # --mask_module and --mask_module_conf
        mask_module_choices,
        # --preprocessor and --preprocessor_conf
        preprocessor_choices,
    ]

    # If you need to modify train() or eval() procedures, change Trainer class here
    trainer = Trainer

    @classmethod
    def add_task_arguments(cls, parser: argparse.ArgumentParser):
        group = parser.add_argument_group(description="Task related")

        # NOTE(kamo): add_arguments(..., required=True) can't be used
        # to provide --print_config mode. Instead of it, do as
        # required = parser.get_default("required")

        group.add_argument(
            "--init",
            type=lambda x: str_or_none(x.lower()),
            default=None,
            help="The initialization method",
            choices=[
                "chainer",
                "xavier_uniform",
                "xavier_normal",
                "kaiming_uniform",
                "kaiming_normal",
                None,
            ],
        )

        group.add_argument(
            "--model_conf",
            action=NestedDictAction,
            default=get_default_kwargs(ESPnetEnhancementModel),
            help="The keyword arguments for model class.",
        )

        group.add_argument(
            "--criterions",
            action=NestedDictAction,
            default=[
                {
                    "name": "si_snr",
                    "conf": {},
                    "wrapper": "fixed_order",
                    "wrapper_conf": {},
                },
            ],
            help="The criterions binded with the loss wrappers.",
        )

        group = parser.add_argument_group(description="Preprocess related")
        group.add_argument(
            "--speech_volume_normalize",
            type=str_or_none,
            default=None,
            help="Scale the maximum amplitude to the given value or range. "
            "e.g. --speech_volume_normalize 1.0 scales it to 1.0.\n"
            "--speech_volume_normalize 0.5_1.0 scales it to a random number in "
            "the range [0.5, 1.0)",
        )
        group.add_argument(
            "--rir_scp",
            type=str_or_none,
            default=None,
            help="The file path of rir scp file.",
        )
        group.add_argument(
            "--rir_apply_prob",
            type=float,
            default=1.0,
            help="THe probability for applying RIR convolution.",
        )
        group.add_argument(
            "--noise_scp",
            type=str_or_none,
            default=None,
            help="The file path of noise scp file.",
        )
        group.add_argument(
            "--noise_apply_prob",
            type=float,
            default=1.0,
            help="The probability applying Noise adding.",
        )
        group.add_argument(
            "--noise_db_range",
            type=str,
            default="13_15",
            help="The range of signal-to-noise ratio (SNR) level in decibel.",
        )
        group.add_argument(
            "--short_noise_thres",
            type=float,
            default=0.5,
            help="If len(noise) / len(speech) is smaller than this threshold during "
            "dynamic mixing, a warning will be displayed.",
        )
        group.add_argument(
            "--use_reverberant_ref",
            type=str2bool,
            default=False,
            help="Whether to use reverberant speech references "
            "instead of anechoic ones",
        )
        group.add_argument(
            "--num_spk",
            type=int,
            default=1,
            help="Number of speakers in the input signal.",
        )
        group.add_argument(
            "--num_noise_type",
            type=int,
            default=1,
            help="Number of noise types.",
        )
        group.add_argument(
            "--sample_rate",
            type=int,
            default=8000,
            help="Sampling rate of the data (in Hz).",
        )
        group.add_argument(
            "--force_single_channel",
            type=str2bool,
            default=False,
            help="Whether to force all data to be single-channel.",
        )
        group.add_argument(
            "--channel_reordering",
            type=str2bool,
            default=False,
            help="Whether to randomly reorder the channels of the "
            "multi-channel signals.",
        )
        group.add_argument(
            "--categories",
            nargs="+",
            default=[],
            type=str,
            help="The set of all possible categories in the dataset. Used to add the "
            "category information to each sample",
        )
        group.add_argument(
            "--speech_segment",
            type=int_or_none,
            default=None,
            help="Truncate the audios to the specified length (in samples) if not None",
        )
        group.add_argument(
            "--avoid_allzero_segment",
            type=str2bool,
            default=True,
            help="Only used when --speech_segment is specified. If True, make sure "
            "all truncated segments are not all-zero",
        )
        group.add_argument(
            "--flexible_numspk",
            type=str2bool,
            default=False,
            help="Whether to load variable numbers of speakers in each sample. "
            "In this case, only the first-speaker files such as 'spk1.scp' and "
            "'dereverb1.scp' are used, which are expected to have multiple columns. "
            "Other numbered files such as 'spk2.scp' and 'dereverb2.scp' are ignored.",
        )

        group.add_argument(
            "--dynamic_mixing",
            type=str2bool,
            default=False,
            help="Apply dynamic mixing",
        )
        group.add_argument(
            "--utt2spk",
            type=str_or_none,
            default=None,
            help="The file path of utt2spk file. Only used in dynamic_mixing mode.",
        )
        group.add_argument(
            "--dynamic_mixing_gain_db",
            type=float,
            default=0.0,
            help="Random gain (in dB) for dynamic mixing sources",
        )

        for class_choices in cls.class_choices_list:
            # Append --<name> and --<name>_conf.
            # e.g. --encoder and --encoder_conf
            class_choices.add_arguments(group)

    @classmethod
    def build_collate_fn(
        cls, args: argparse.Namespace, train: bool
    ) -> Callable[
        [Collection[Tuple[str, Dict[str, np.ndarray]]]],
        Tuple[List[str], Dict[str, torch.Tensor]],
    ]:
        assert check_argument_types()

        return CommonCollateFn(float_pad_value=0.0, int_pad_value=0)

    @classmethod
    def build_preprocess_fn(
        cls, args: argparse.Namespace, train: bool
    ) -> Optional[Callable[[str, Dict[str, np.array]], Dict[str, np.ndarray]]]:
        assert check_argument_types()

        use_preprocessor = getattr(args, "preprocessor", None) is not None

        if use_preprocessor:
            # TODO(simpleoier): To make this as simple as model parts, e.g. encoder
            if args.preprocessor == "dynamic_mixing":
                retval = preprocessor_choices.get_class(args.preprocessor)(
                    train=train,
                    source_scp=os.path.join(
                        os.path.dirname(args.train_data_path_and_name_and_type[0][0]),
                        args.preprocessor_conf.get("source_scp_name", "spk1.scp"),
                    ),
                    ref_num=args.preprocessor_conf.get(
                        "ref_num", args.separator_conf["num_spk"]
                    ),
                    dynamic_mixing_gain_db=args.preprocessor_conf.get(
                        "dynamic_mixing_gain_db", 0.0
                    ),
                    speech_name=args.preprocessor_conf.get("speech_name", "speech_mix"),
                    speech_ref_name_prefix=args.preprocessor_conf.get(
                        "speech_ref_name_prefix", "speech_ref"
                    ),
                    mixture_source_name=args.preprocessor_conf.get(
                        "mixture_source_name", None
                    ),
                    utt2spk=getattr(args, "utt2spk", None),
                    categories=args.preprocessor_conf.get("categories", None),
                )
            elif args.preprocessor == "enh":
                kwargs = dict(
                    # NOTE(kamo): Check attribute existence for backward compatibility
                    rir_scp=getattr(args, "rir_scp", None),
                    rir_apply_prob=getattr(args, "rir_apply_prob", 1.0),
                    noise_scp=getattr(args, "noise_scp", None),
                    noise_apply_prob=getattr(args, "noise_apply_prob", 1.0),
                    noise_db_range=getattr(args, "noise_db_range", "13_15"),
                    short_noise_thres=getattr(args, "short_noise_thres", 0.5),
                    speech_volume_normalize=getattr(
                        args, "speech_volume_normalize", None
                    ),
                    use_reverberant_ref=getattr(args, "use_reverberant_ref", None),
                    num_spk=getattr(args, "num_spk", 1),
                    num_noise_type=getattr(args, "num_noise_type", 1),
                    sample_rate=getattr(args, "sample_rate", 8000),
                    force_single_channel=getattr(args, "force_single_channel", False),
                    channel_reordering=getattr(args, "channel_reordering", False),
                    categories=getattr(args, "categories", None),
                    speech_segment=getattr(args, "speech_segment", None),
                    avoid_allzero_segment=getattr(args, "avoid_allzero_segment", True),
                    flexible_numspk=getattr(args, "flexible_numspk", False),
                )
                kwargs.update(args.preprocessor_conf)
                retval = preprocessor_choices.get_class(args.preprocessor)(
                    train=train, **kwargs
                )
            else:
                raise ValueError(
                    f"Preprocessor type {args.preprocessor} is not supported."
                )
        else:
            retval = None
        assert check_return_type(retval)
        return retval

    @classmethod
    def required_data_names(
        cls, train: bool = True, inference: bool = False
    ) -> Tuple[str, ...]:
        if not inference:
            retval = ("speech_ref1",)
        else:
            # Inference mode
            retval = ("speech_mix",)
        return retval

    @classmethod
    def optional_data_names(
        cls, train: bool = True, inference: bool = False
    ) -> Tuple[str, ...]:
        retval = ["speech_mix"]
        retval += ["dereverb_ref{}".format(n) for n in range(1, MAX_REFERENCE_NUM + 1)]
        retval += ["speech_ref{}".format(n) for n in range(2, MAX_REFERENCE_NUM + 1)]
        retval += ["noise_ref{}".format(n) for n in range(1, MAX_REFERENCE_NUM + 1)]
        retval += ["category"]
        retval = tuple(retval)
        assert check_return_type(retval)
        return retval

    @classmethod
    def build_model(cls, args: argparse.Namespace) -> ESPnetEnhancementModel:
        assert check_argument_types()

        encoder = encoder_choices.get_class(args.encoder)(**args.encoder_conf)
        separator = separator_choices.get_class(args.separator)(
            encoder.output_dim, **args.separator_conf
        )
        decoder = decoder_choices.get_class(args.decoder)(**args.decoder_conf)
        if args.separator.endswith("nomask"):
            mask_module = mask_module_choices.get_class(args.mask_module)(
                input_dim=encoder.output_dim,
                **args.mask_module_conf,
            )
        else:
            mask_module = None

        loss_wrappers = []

        if getattr(args, "criterions", None) is not None:
            # This check is for the compatibility when load models
            # that packed by older version
            for ctr in args.criterions:
                criterion_conf = ctr.get("conf", {})
                criterion = criterion_choices.get_class(ctr["name"])(**criterion_conf)
                loss_wrapper = loss_wrapper_choices.get_class(ctr["wrapper"])(
                    criterion=criterion, **ctr["wrapper_conf"]
                )
                loss_wrappers.append(loss_wrapper)

        # 1. Build model
        model = ESPnetEnhancementModel(
            encoder=encoder,
            separator=separator,
            decoder=decoder,
            loss_wrappers=loss_wrappers,
            mask_module=mask_module,
            **args.model_conf,
        )

        # FIXME(kamo): Should be done in model?
        # 2. Initialize
        if args.init is not None:
            initialize(model, args.init)

        assert check_return_type(model)
        return model

    @classmethod
    def build_iter_factory(
        cls,
        args: argparse.Namespace,
        distributed_option: DistributedOption,
        mode: str,
        kwargs: dict = None,
    ) -> AbsIterFactory:
        dynamic_mixing = getattr(args, "dynamic_mixing", False)
        if dynamic_mixing and mode == "train":
            args = copy.deepcopy(args)
            args.fold_length = args.fold_length[0:1]

        return super().build_iter_factory(args, distributed_option, mode, kwargs)<|MERGE_RESOLUTION|>--- conflicted
+++ resolved
@@ -107,11 +107,8 @@
         tcn_nomask=TCNSeparatorNomask,
         ineube=iNeuBe,
         tfgridnet=TFGridNet,
-<<<<<<< HEAD
+        tfgridnetv2=TFGridNetV2,
         uses=USESSeparator,
-=======
-        tfgridnetv2=TFGridNetV2,
->>>>>>> 6ca43647
     ),
     type_check=AbsSeparator,
     default="rnn",
