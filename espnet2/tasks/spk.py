import argparse
from typing import Callable, Collection, Dict, List, Optional, Tuple

import numpy as np
import torch
from typeguard import check_argument_types, check_return_type

from espnet2.asr.encoder.abs_encoder import AbsEncoder
from espnet2.asr.frontend.abs_frontend import AbsFrontend
from espnet2.asr.frontend.asteroid_frontend import AsteroidFrontend
from espnet2.asr.frontend.default import DefaultFrontend
from espnet2.asr.frontend.fused import FusedFrontends
from espnet2.asr.frontend.s3prl import S3prlFrontend
from espnet2.asr.frontend.windowing import SlidingWindow
from espnet2.asr.specaug.abs_specaug import AbsSpecAug
from espnet2.asr.specaug.specaug import SpecAug
from espnet2.layers.abs_normalize import AbsNormalize
from espnet2.layers.global_mvn import GlobalMVN
from espnet2.layers.utterance_mvn import UtteranceMVN
from espnet2.spk.encoder.conformer_encoder import MfaConformerEncoder
from espnet2.spk.encoder.ecapa_tdnn_encoder import EcapaTdnnEncoder
from espnet2.spk.encoder.rawnet3_encoder import RawNet3Encoder
from espnet2.spk.espnet_model import ESPnetSpeakerModel
from espnet2.spk.loss.aamsoftmax import AAMSoftmax
from espnet2.spk.loss.abs_loss import AbsLoss
from espnet2.spk.pooling.abs_pooling import AbsPooling
from espnet2.spk.pooling.chn_attn_stat_pooling import ChnAttnStatPooling
from espnet2.spk.projector.abs_projector import AbsProjector
from espnet2.spk.projector.rawnet3_projector import RawNet3Projector
from espnet2.tasks.abs_task import AbsTask
from espnet2.torch_utils.initialize import initialize
from espnet2.train.class_choices import ClassChoices
from espnet2.train.collate_fn import CommonCollateFn
from espnet2.train.preprocessor import (
    AbsPreprocessor,
    CommonPreprocessor,
    SpkPreprocessor,
)
from espnet2.train.spk_trainer import SpkTrainer as Trainer
from espnet2.utils.get_default_kwargs import get_default_kwargs
from espnet2.utils.nested_dict_action import NestedDictAction
from espnet2.utils.types import int_or_none, str2bool, str_or_none

# Check and understand
frontend_choices = ClassChoices(
    name="frontend",
    classes=dict(
        default=DefaultFrontend,
        sliding_window=SlidingWindow,
<<<<<<< HEAD
        asteroid_frontend=AsteroidFrontend,
        s3prl=S3prlFrontend,
        fused=FusedFrontends,
=======
>>>>>>> 0c05b4ae
    ),
    type_check=AbsFrontend,
    default=None,
    optional=True,
)

specaug_choices = ClassChoices(
    name="specaug",
    classes=dict(specaug=SpecAug),
    type_check=AbsSpecAug,
    default=None,
    optional=True,
)

normalize_choices = ClassChoices(
    name="normalize",
    classes=dict(
        global_mvn=GlobalMVN,
        utterance_mvn=UtteranceMVN,
    ),
    type_check=AbsNormalize,
    default=None,
    optional=True,
)

encoder_choices = ClassChoices(
    name="encoder",
    classes=dict(
        rawnet3=RawNet3Encoder,
        ecapa_tdnn=EcapaTdnnEncoder,
        mfa_conformer=MfaConformerEncoder,
    ),
    type_check=AbsEncoder,
    default="rawnet3",
)

pooling_choices = ClassChoices(
    name="pooling",
    classes=dict(
        # TODO (Jee-weon): implement additional aggregators
        # mean=MeanPoolAggregator,
        # max=MaxPoolAggregator,
        # attn_stat=AttnStatAggregator,
        chn_attn_stat=ChnAttnStatPooling,
    ),
    type_check=AbsPooling,
    default="chn_attn_stat",
)

projector_choices = ClassChoices(
    name="projector",
    classes=dict(
        # TODO (Jee-weon): implement additional Projectors
        # one_layer=OneLayerProjector,
        rawnet3=RawNet3Projector,
    ),
    type_check=AbsProjector,
    default="rawnet3",
)

preprocessor_choices = ClassChoices(
    name="preprocessor",
    classes=dict(
        common=CommonPreprocessor,
        spk=SpkPreprocessor,
    ),
    type_check=AbsPreprocessor,
    default="spk",
)

loss_choices = ClassChoices(
    name="loss",
    classes=dict(
        aamsoftmax=AAMSoftmax,
    ),
    type_check=AbsLoss,
    default="aam",
)


class SpeakerTask(AbsTask):
    num_optimizers: int = 1

    class_choices_list = [
        frontend_choices,
        specaug_choices,
        normalize_choices,
        encoder_choices,
        pooling_choices,
        projector_choices,
        preprocessor_choices,
        loss_choices,
    ]

    trainer = Trainer

    @classmethod
    def add_task_arguments(cls, parser: argparse.ArgumentParser):
        group = parser.add_argument_group(description="Task related")

        group.add_argument(
            "--init",
            type=lambda x: str_or_none(x.lower()),
            default=None,
            help="The initialization method",
            choices=[
                "chainer",
                "xavier_uniform",
                "xavier_normal",
                "kaiming_uniform",
                "kaiming_normal",
                None,
            ],
        )

        group.add_argument(
            "--use_preprocessor",
            type=str2bool,
            default=True,
            help="Apply preprocessing to data or not",
        )

        group.add_argument(
            "--input_size",
            type=int_or_none,
            default=None,
            help="The number of input dimension of the feature",
        )

        group.add_argument(
            "--target_duration",
            type=float,
            default=3.0,
            help="Duration (in seconds) of samples in a minibatch",
        )

        group.add_argument(
            "--spk2utt",
            type=str,
            default="",
            help="Directory of spk2utt file to be used in label mapping",
        )

        group.add_argument(
            "--spk_num", type=int, default=None, help="spk number in training"
        )

        group.add_argument(
            "--sample_rate",
            type=int,
            default=16000,
            help="Sampling rate",
        )

        group.add_argument(
            "--num_eval",
            type=int,
            default=10,
            help="Number of segments to make from one utterance in the inference phase",
        )

        group.add_argument(
            "--rir_scp",
            type=str,
            default="",
            help="Directory of the rir data to be augmented",
        )

        group.add_argument(
            "--model_conf",
            action=NestedDictAction,
            default=get_default_kwargs(ESPnetSpeakerModel),
            help="The keyword arguments for model class.",
        )

        for class_choices in cls.class_choices_list:
            class_choices.add_arguments(group)

    @classmethod
    def build_collate_fn(
        cls, args: argparse.Namespace, train: bool
    ) -> Callable[
        [Collection[Tuple[str, Dict[str, np.ndarray]]]],
        Tuple[List[str], Dict[str, torch.Tensor]],
    ]:
        assert check_argument_types()
        return CommonCollateFn()

    @classmethod
    def build_preprocess_fn(
        cls, args: argparse.Namespace, train: bool
    ) -> Optional[Callable[[str, Dict[str, np.array]], Dict[str, np.ndarray]]]:
        assert check_argument_types()
        if args.use_preprocessor:
            if train:
                retval = preprocessor_choices.get_class(args.preprocessor)(
                    spk2utt=args.spk2utt,
                    train=train,
                    **args.preprocessor_conf,
                )
            else:
                retval = preprocessor_choices.get_class(args.preprocessor)(
                    train=train,
                    **args.preprocessor_conf,
                )

        else:
            retval = None
        assert check_return_type(retval)
        return retval

    @classmethod
    def required_data_names(
        cls, train: bool = True, inference: bool = False
    ) -> Tuple[str, ...]:
        if train:
            retval = ("speech", "spk_labels")
        else:
            # Recognition mode
            retval = ("speech",)
        return retval

    @classmethod
    def optional_data_names(
        cls, train: bool = True, inference: bool = False
    ) -> Tuple[str, ...]:
        # When calculating EER, we need trials where each trial has two
        # utterances. speech2 corresponds to the second utterance of each
        # trial pair in the validation/inference phase.
        retval = ("speech2", "trial", "spk_labels")

        assert check_return_type(retval)
        return retval

    @classmethod
    def build_model(cls, args: argparse.Namespace) -> ESPnetSpeakerModel:
        assert check_argument_types()

        if args.frontend is not None:
            frontend_class = frontend_choices.get_class(args.frontend)
            frontend = frontend_class(**args.frontend_conf)
            input_size = frontend.output_size()
        else:
            # Give features from data-loader (e.g., precompute features).
            frontend = None
            input_size = args.input_size

        if args.specaug is not None:
            specaug_class = specaug_choices.get_class(args.specaug)
            specaug = specaug_class(**args.specaug_conf)
        else:
            specaug = None

        if args.normalize is not None:
            normalize_class = normalize_choices.get_class(args.normalize)
            normalize = normalize_class(**args.normalize_conf)
        else:
            normalize = None

        encoder_class = encoder_choices.get_class(args.encoder)
        encoder = encoder_class(input_size=input_size, **args.encoder_conf)
        encoder_output_size = encoder.output_size()

        pooling_class = pooling_choices.get_class(args.pooling)
        pooling = pooling_class(input_size=encoder_output_size, **args.pooling_conf)
        pooling_output_size = pooling.output_size()

        projector_class = projector_choices.get_class(args.projector)
        projector = projector_class(
            input_size=pooling_output_size, **args.projector_conf
        )
        projector_output_size = projector.output_size()

        loss_class = loss_choices.get_class(args.loss)
        loss = loss_class(
            nout=projector_output_size, nclasses=args.spk_num, **args.loss_conf
        )

        model = ESPnetSpeakerModel(
            frontend=frontend,
            specaug=specaug,
            normalize=normalize,
            encoder=encoder,
            pooling=pooling,
            projector=projector,
            loss=loss,
            # **args.model_conf, # uncomment when model_conf exists
        )

        if args.init is not None:
            initialize(model, args.init)

        assert check_return_type(model)
        return model<|MERGE_RESOLUTION|>--- conflicted
+++ resolved
@@ -47,12 +47,9 @@
     classes=dict(
         default=DefaultFrontend,
         sliding_window=SlidingWindow,
-<<<<<<< HEAD
         asteroid_frontend=AsteroidFrontend,
         s3prl=S3prlFrontend,
         fused=FusedFrontends,
-=======
->>>>>>> 0c05b4ae
     ),
     type_check=AbsFrontend,
     default=None,
